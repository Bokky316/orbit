--- conflicted
+++ resolved
@@ -37,14 +37,6 @@
 import SupplierRegistrationPage from "@/pages/supplier/SupplierRegistrationPage";
 import SupplierReviewPage from "@/pages/supplier/SupplierReviewPage";
 import SupplierApprovalListPage from "@/pages/supplier/SupplierApprovalListPage";
-<<<<<<< HEAD
-import CommonCodeManagement from "@/pages/commonCode/CommonCodeManagement";
-import CategoryListPage from "@/pages/item/CategoryListPage";
-import CategoryFormPage from "@/pages/item/CategoryFormPage";
-import ItemListPage from "@/pages/item/ItemListPage";
-import ItemFormPage from "@/pages/item/ItemFormPage";
-import AdminMemberPage from "@/pages/member/AdminMemberPage";
-=======
 import CommonCodeManagement from '@/pages/commonCode/CommonCodeManagement';
 import CategoryListPage from "@pages/item/CategoryListPage";
 import CategoryFormPage from "@pages/item/CategoryFormPage";
@@ -54,7 +46,6 @@
 import DeliveryCreatePage from "@/pages/delivery/DeliveryCreatePage"
 import DeliveryDetailPage from "@/pages/delivery/DeliveryDetailPage"
 import DeliveryEditPage from "@/pages/delivery/DeliveryEditPage"
->>>>>>> fa08a1de
 
 /**
  * AppContent 컴포넌트: 라우팅 설정 및 페이지 레이아웃 관리
@@ -175,13 +166,8 @@
 
               {/* 공통 코드 관리 */}
               <Route path="/common-codes" element={<CommonCodeManagement />} />
-<<<<<<< HEAD
-              {/* 사용자 관리 */}
-              <Route path="/members" element={<AdminMemberPage />} />
-=======
 
 
->>>>>>> fa08a1de
               {/* 404 페이지 */}
               <Route path="*" element={<ErrorPage type="notFound" />} />
             </Route>
