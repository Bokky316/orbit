import React from "react";
import { useSelector } from "react-redux";
import { Provider } from "react-redux";
import { store } from "@/redux/store";
import { BrowserRouter, Routes, Route, Navigate } from "react-router-dom";

import Home from "@/pages/Home";
import Login from "@/pages/member/Login";
import BiddingListPage from "@/pages/bidding/BiddingListPage";
import BiddingDetailPage from "./pages/bidding/BiddingDetailPage";
import BiddingFormPage from "@/pages/bidding/BiddingFormPage";
import BiddingEvaluationListPage from "./pages/bidding/BiddingEvaluationListPage";
import BiddingEvaluationDetailPage from "./pages/bidding/BiddingEvaluationDetailPage";
import BiddingOrderList from "./pages/bidding/BiddingOrderList";
import BiddingOrderDetail from "./pages/bidding/BiddingOrderDetail";
import ErrorPage from "@/pages/error/ErrorPage";
import ProjectListPage from "@/pages/procurement/ProjectListPage";
import ProjectDetailPage from "@/pages/procurement/ProjectDetailPage";
import ProjectCreatePage from '@/pages/procurement/ProjectCreatePage';
import ProjectEditPage from '@/pages/procurement/ProjectEditPage';
import PurchaseRequestListPage from "@/pages/procurement/PurchaseRequestListPage";
import PurchaseRequestDetailPage from "@/pages/procurement/PurchaseRequestDetailPage";
import PurchaseRequestCreatePage from "@/pages/procurement/PurchaseRequestCreatePage";
import PurchaseRequestEditPage from "@/pages/procurement/PurchaseRequestEditPage";
import ApprovalListPage from "@/pages/approval/ApprovalListPage";
import ApprovalDetailPage from "@/pages/approval/ApprovalDetailPage";
import ApprovalManagementPage from "@/pages/approval/ApprovalManagementPage";
import ApprovalLineAdministration from '@/pages/approval/ApprovalLineAdministration';
import InspectionsListPage from "@/pages/inspection/InspectionsListPage"
import InspectionDetailPage from "@/pages/inspection/InspectionDetailPage"
import InspectionFormPage from "@/pages/inspection/InspectionFormPage"
import InvoicesListPage from "@/pages/invoice/InvoicesListPage"
import InvoiceCreatePage from "@/pages/invoice/InvoiceCreatePage"
import PaymentListPage from '@/pages/payment/PaymentListPage';
import PaymentProcessPage from '@/pages/payment/PaymentProcessPage';
<<<<<<< HEAD
import SupplierListPage from "@/pages/supplier/SupplierListPage";
import SupplierRegistrationPage from "@/pages/supplier/SupplierRegistrationPage";
import SupplierReviewPage from "@/pages/supplier/SupplierReviewPage";
import SupplierApprovalListPage from "@/pages/supplier/SupplierApprovalListPage";
=======
import CommonCodeManagement from '@/pages/commonCode/CommonCodeManagement';
import RegisterMember from "@/pages/member/RegisterMember";
>>>>>>> 0c5d4640

/**
 * AppContent 컴포넌트: 라우팅 설정 및 페이지 레이아웃 관리
 * @returns {JSX.Element} - 전체 앱 콘텐츠
 */
function AppContent() {
  const { isLoggedIn } = useSelector((state) => state.auth);

  // 대시보드 페이지 임시 컴포넌트
  const DashboardPage = () => <div>대시보드 페이지</div>;

  return (
    <BrowserRouter>
      <div className="App">
        <Routes>
          {/* 로그인/회원가입 페이지는 로그인 여부와 상관없이 접근 가능 */}
          <Route path="/login" element={<Login />} />
          <Route path="/signup" element={<RegisterMember />} />

          {isLoggedIn ? (
            <Route element={<Home />}>
              <Route path="/" element={<DashboardPage />} />
              <Route path="/dashboard" element={<DashboardPage />} />

              {/* 입찰 관리 */}
              <Route path="/biddings" element={<BiddingListPage />} />
              <Route path="/biddings/:id" element={<BiddingDetailPage />} />
              <Route
                path="/biddings/new"
                element={<BiddingFormPage mode="create" />}
              />
              <Route
                path="/biddings/edit/:id"
                element={<BiddingFormPage mode="edit" />}
              />
              <Route
                path="/biddings/evaluations"
                element={<BiddingEvaluationListPage />}
              />
              <Route
                path="/biddings/evaluations/:id"
                element={<BiddingEvaluationDetailPage />}
              />
              <Route path="/biddings/orders" element={<BiddingOrderList />} />
              <Route
                path="/biddings/orders/:id"
                element={<BiddingOrderDetail />}
              />

              {/* 프로젝트 관리 */}
              <Route path="/projects" element={<ProjectListPage />} />
              <Route path="/projects/:id" element={<ProjectDetailPage />} />
              <Route path="/projects/new" element={<ProjectCreatePage />} />
              <Route path="/projects/edit/:id" element={<ProjectEditPage />} />

              {/* 구매 요청 관리 */}
              <Route
                path="/purchase-requests"
                element={<PurchaseRequestListPage />}
              />
              <Route path="/purchase-requests/:id" element={<PurchaseRequestDetailPage />} />
              <Route path="/purchase-requests/new" element={<PurchaseRequestCreatePage />}/>
              <Route path="/purchase-requests/edit/:id" element={<PurchaseRequestEditPage />}/>

              {/* 승인 관리 */}
              <Route path="/approvals" element={<ApprovalListPage />} />
              <Route path="/approvals/:id" element={<ApprovalDetailPage />} />
              <Route path="/approval-management" element={<ApprovalManagementPage />} />
              <Route path="/approval-lines" element={<ApprovalLineAdministration />} />

              {/* 검수 관리 */}
              <Route path="/inspections" element={<InspectionsListPage />} />
              <Route path="/inspections/:id" element={<InspectionDetailPage />} />
              <Route path="/inspections/:id/edit" element={<InspectionFormPage />} />

              {/* 송장 관리 */}
              <Route path="/invoices" element={<InvoicesListPage />} />
              <Route path="/invoices/create" element={<InvoiceCreatePage />} />
              <Route path="/payments" element={<PaymentListPage />} />
              <Route path="/payments/:invoiceId" element={<PaymentProcessPage />} />

              {/* 공통 코드 관리 */}
              <Route path="/common-codes" element={<CommonCodeManagement />} />

                {/* 협력사 관리 */}
                <Route path="/supplier" element={<SupplierListPage />} />
                <Route path="/supplier/registrations" element={<SupplierRegistrationPage />} />
                <Route path="/supplier/review/:id" element={<SupplierReviewPage />} />
                <Route path="/supplier/approval" element={<SupplierApprovalListPage />} />
                <Route path="/supplier/edit/:id" element={<SupplierRegistrationPage />} />


              {/* 404 페이지 */}
              <Route path="*" element={<ErrorPage type="notFound" />} />
            </Route>
          ) : (
            <>
              {/* 로그인하지 않은 상태에서 대부분의 페이지는 로그인 페이지로 리다이렉트 */}
              <Route path="*" element={<Navigate to="/login" replace />} />
            </>
          )}
        </Routes>
      </div>
    </BrowserRouter>
  );
}

function App() {
  return (
    <Provider store={store}>
      <AppContent />
    </Provider>
  );
}

export default App;<|MERGE_RESOLUTION|>--- conflicted
+++ resolved
@@ -33,15 +33,8 @@
 import InvoiceCreatePage from "@/pages/invoice/InvoiceCreatePage"
 import PaymentListPage from '@/pages/payment/PaymentListPage';
 import PaymentProcessPage from '@/pages/payment/PaymentProcessPage';
-<<<<<<< HEAD
-import SupplierListPage from "@/pages/supplier/SupplierListPage";
-import SupplierRegistrationPage from "@/pages/supplier/SupplierRegistrationPage";
-import SupplierReviewPage from "@/pages/supplier/SupplierReviewPage";
-import SupplierApprovalListPage from "@/pages/supplier/SupplierApprovalListPage";
-=======
 import CommonCodeManagement from '@/pages/commonCode/CommonCodeManagement';
 import RegisterMember from "@/pages/member/RegisterMember";
->>>>>>> 0c5d4640
 
 /**
  * AppContent 컴포넌트: 라우팅 설정 및 페이지 레이아웃 관리
@@ -126,14 +119,6 @@
               {/* 공통 코드 관리 */}
               <Route path="/common-codes" element={<CommonCodeManagement />} />
 
-                {/* 협력사 관리 */}
-                <Route path="/supplier" element={<SupplierListPage />} />
-                <Route path="/supplier/registrations" element={<SupplierRegistrationPage />} />
-                <Route path="/supplier/review/:id" element={<SupplierReviewPage />} />
-                <Route path="/supplier/approval" element={<SupplierApprovalListPage />} />
-                <Route path="/supplier/edit/:id" element={<SupplierRegistrationPage />} />
-
-
               {/* 404 페이지 */}
               <Route path="*" element={<ErrorPage type="notFound" />} />
             </Route>
