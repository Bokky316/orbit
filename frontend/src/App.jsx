--- conflicted
+++ resolved
@@ -33,10 +33,6 @@
 import InvoiceCreatePage from "@/pages/invoice/InvoiceCreatePage"
 import PaymentListPage from '@/pages/payment/PaymentListPage';
 import PaymentProcessPage from '@/pages/payment/PaymentProcessPage';
-import SupplierListPage from "@/pages/supplier/SupplierListPage";
-import SupplierRegistrationPage from "@/pages/supplier/SupplierRegistrationPage";
-import SupplierReviewPage from "@/pages/supplier/SupplierReviewPage";
-import SupplierApprovalListPage from "@/pages/supplier/SupplierApprovalListPage";
 import CommonCodeManagement from '@/pages/commonCode/CommonCodeManagement';
 import RegisterMember from "@/pages/member/RegisterMember";
 import CategoryListPage from "@pages/item/CategoryListPage";
@@ -124,14 +120,6 @@
               <Route path="/payments" element={<PaymentListPage />} />
               <Route path="/payments/:invoiceId" element={<PaymentProcessPage />} />
 
-<<<<<<< HEAD
-              {/* 협력사 관리 */}
-              <Route path="/supplier" element={<SupplierListPage />} />
-              <Route path="/supplier/registrations" element={<SupplierRegistrationPage />} />
-              <Route path="/supplier/review/:id" element={<SupplierReviewPage />} />
-              <Route path="/supplier/approval" element={<SupplierApprovalListPage />} />
-              <Route path="/supplier/edit/:id" element={<SupplierRegistrationPage />} />
-=======
 
               <Route path="/categories" element={<CategoryListPage />} />
               <Route path="/categories/new" element={<CategoryFormPage mode="create" />} />
@@ -141,7 +129,6 @@
               <Route path="/items" element={<ItemListPage />} />
               <Route path="/items/new" element={<ItemFormPage mode="create" />} />
               <Route path="/items/edit/:id" element={<ItemFormPage mode="edit" />} />
->>>>>>> f22724ac
 
               {/* 공통 코드 관리 */}
               <Route path="/common-codes" element={<CommonCodeManagement />} />
