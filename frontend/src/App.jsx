--- conflicted
+++ resolved
@@ -1,61 +1,5 @@
 import React from "react";
 import { useSelector } from "react-redux";
-<<<<<<< HEAD
-import { Routes, Route, Navigate } from "react-router-dom";
-import { Provider } from 'react-redux';
-import { store } from './redux/store';
-import Home from "./pages/Home";
-import BiddingListPage from "./pages/bidding/BiddingListPage";
-import BiddingFormPage from "./pages/bidding/BiddingFormPage";
-import ErrorPage from "./pages/error/ErrorPage";
-import ProjectListPage from "./pages/procurement/ProjectListPage";
-import ProjectDetailPage from "./pages/procurement/ProjectDetailPage";
-import PurchaseRequestListPage from "./pages/procurement/PurchaseRequestListPage";
-import PurchaseRequestDetailPage from "./pages/procurement/PurchaseRequestDetailPage";
-import ApprovalListPage from "./pages/procurement/ApprovalListPage";
-import ApprovalDetailPage from "./pages/procurement/ApprovalDetailPage";
-import SupplierListPage from "./pages/supplier/SupplierListPage";
-import SupplierRegistrationPage from "./pages/supplier/SupplierRegistrationPage";
-import SupplierReviewPage from "./pages/supplier/SupplierReviewPage";
-import Login from "./pages/member/Login";
-// import Header from "./layouts/Header";
-// import Footer from "./layouts/Footer";
-// import Layout from "./layouts/Layout";
-
-const ProtectedRoute = ({ children }) => {
-    const { isLoggedIn } = useSelector((state) => state.auth);
-    return isLoggedIn ? children : <Navigate to="/login" replace />;
-};
-
-function AppContent() {
-    const { isLoggedIn } = useSelector((state) => state.auth);
-
-    return (
-        <div className="App">
-{/*             <Header /> */}
-{/*             <Layout> */}
-                <Routes>
-                    <Route path="/login" element={<Login />} />
-                    <Route path="/" element={<Home />} />
-                    <Route path="/biddings" element={<ProtectedRoute><BiddingListPage /></ProtectedRoute>} />
-                    <Route path="/biddings/new" element={<ProtectedRoute><BiddingFormPage mode="create" /></ProtectedRoute>} />
-                    <Route path="/biddings/edit/:id" element={<ProtectedRoute><BiddingFormPage mode="edit" /></ProtectedRoute>} />
-                    <Route path="/projects" element={<ProtectedRoute><ProjectListPage /></ProtectedRoute>} />
-                    <Route path="/projects/:id" element={<ProtectedRoute><ProjectDetailPage /></ProtectedRoute>} />
-                    <Route path="/purchase-requests" element={<ProtectedRoute><PurchaseRequestListPage /></ProtectedRoute>} />
-                    <Route path="/purchase-requests/:id" element={<ProtectedRoute><PurchaseRequestDetailPage /></ProtectedRoute>} />
-                    <Route path="/approvals" element={<ProtectedRoute><ApprovalListPage /></ProtectedRoute>} />
-                    <Route path="/approvals/:id" element={<ProtectedRoute><ApprovalDetailPage /></ProtectedRoute>} />
-                    <Route path="/supplier-registrations" element={<ProtectedRoute><SupplierListPage /></ProtectedRoute>} />
-                    <Route path="/supplier-registrations/new" element={<ProtectedRoute><SupplierRegistrationPage /></ProtectedRoute>} />
-                    <Route path="/supplier-review/:id" element={<ProtectedRoute><SupplierReviewPage /></ProtectedRoute>} />
-                    <Route path="*" element={<ErrorPage type="notFound" />} />
-                </Routes>
-{/*             </Layout> */}
-{/*             <Footer /> */}
-        </div>
-    );
-=======
 import { Provider } from "react-redux";
 import { store } from "@/redux/store";
 import { BrowserRouter, Routes, Route, Navigate } from "react-router-dom";
@@ -135,7 +79,6 @@
       </div>
     </BrowserRouter>
   );
->>>>>>> d2f057f4
 }
 
 function App() {
