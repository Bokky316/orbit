--- conflicted
+++ resolved
@@ -12,123 +12,6 @@
   CircularProgress,
   Alert,
   Button,
-<<<<<<< HEAD
-  TextField,
-  InputAdornment,
-  Chip
-} from "@mui/material";
-import { Search as SearchIcon } from "@mui/icons-material";
-import { useNavigate } from "react-router-dom";
-import { API_URL } from "@/utils/constants";
-import { fetchWithAuth } from "@/utils/fetchWithAuth";
-import { getStatusText } from "./helpers/biddingHelpers";
-
-function BiddingEvaluationListPage() {
-  const navigate = useNavigate();
-
-  // 상태 관리
-  const [isLoading, setIsLoading] = useState(false);
-  const [error, setError] = useState(null);
-  const [evaluations, setEvaluations] = useState([]);
-  const [searchTerm, setSearchTerm] = useState("");
-
-  // 임의의 구매요청 리스트 샘플 데이터
-  const samplePurchaseRequests = [
-    {
-      id: 1001,
-      purchaseRequestId: "PR-2025-0001",
-      bidNumber: "BID-2025-0042",
-      title: "서버 장비 구매",
-      description: "데이터 센터 확장을 위한 서버 장비 구매",
-      bidMethod: "가격제안",
-      startDate: "2025-02-10",
-      endDate: "2025-03-10",
-      totalAmount: 50000000,
-      evaluationCount: 3,
-      participationCount: 5
-    },
-    {
-      id: 1002,
-      purchaseRequestId: "PR-2025-0008",
-      bidNumber: "BID-2025-0098",
-      title: "개발자용 노트북 구매",
-      description: "신규 입사자 및 노후장비 교체용 노트북 구매",
-      bidMethod: "정가제안",
-      startDate: "2025-02-15",
-      endDate: "2025-03-05",
-      totalAmount: 35000000,
-      evaluationCount: 2,
-      participationCount: 3
-    },
-    {
-      id: 1003,
-      purchaseRequestId: "PR-2025-0015",
-      bidNumber: "BID-2025-0127",
-      title: "사무용 가구 구매",
-      description: "신규 사무실 구축을 위한 사무용 가구 구매",
-      bidMethod: "가격제안",
-      startDate: "2025-03-01",
-      endDate: "2025-03-20",
-      totalAmount: 15000000,
-      evaluationCount: 1,
-      participationCount: 4
-    },
-    {
-      id: 1004,
-      purchaseRequestId: "PR-2025-0023",
-      bidNumber: "BID-2025-0156",
-      title: "네트워크 장비 업그레이드",
-      description: "네트워크 인프라 개선을 위한 장비 업그레이드",
-      bidMethod: "정가제안",
-      startDate: "2025-02-28",
-      endDate: "2025-03-18",
-      totalAmount: 25000000,
-      evaluationCount: 4,
-      participationCount: 4
-    },
-    {
-      id: 1005,
-      purchaseRequestId: "PR-2025-0031",
-      bidNumber: "BID-2025-0189",
-      title: "클라우드 서비스 도입",
-      description: "하이브리드 클라우드 인프라 구축을 위한 서비스 도입",
-      bidMethod: "가격제안",
-      startDate: "2025-03-05",
-      endDate: "2025-03-25",
-      totalAmount: 60000000,
-      evaluationCount: 0,
-      participationCount: 2
-    }
-  ];
-
-  // 컴포넌트 마운트시 샘플 데이터 로드
-  useEffect(() => {
-    setEvaluations(samplePurchaseRequests);
-  }, []);
-
-  // 필터링된 데이터
-  const filteredEvaluations = evaluations.filter((evaluation) => {
-    const searchText = searchTerm.toLowerCase();
-
-    return (
-      (evaluation.purchaseRequestId &&
-        evaluation.purchaseRequestId.toLowerCase().includes(searchText)) ||
-      (evaluation.bidNumber &&
-        evaluation.bidNumber.toLowerCase().includes(searchText)) ||
-      (evaluation.title && evaluation.title.toLowerCase().includes(searchText))
-    );
-  });
-
-  // 테이블 행 클릭 핸들러
-  const handleRowClick = (biddingId) => {
-    navigate(`/biddings/evaluations/${biddingId}`);
-  };
-
-  // 평가 기간 포맷팅 함수
-  const formatBiddingPeriod = (startDate, endDate) => {
-    if (!startDate || !endDate) return "-";
-    return `${startDate} ~ ${endDate}`;
-=======
   Chip,
   Divider,
   Grid,
@@ -328,7 +211,6 @@
   // 돌아가기 핸들러
   const handleBack = () => {
     navigate("/biddings/evaluations");
->>>>>>> ddbd1c3c
   };
 
   // 로딩 중
@@ -353,10 +235,6 @@
         <Alert severity="error" sx={{ mb: 2 }}>
           {error}
         </Alert>
-<<<<<<< HEAD
-        <Button variant="contained" onClick={() => setError(null)}>
-          다시 시도
-=======
         <Button variant="contained" onClick={handleBack}>
           목록으로 돌아가기
         </Button>
@@ -373,7 +251,6 @@
         </Alert>
         <Button variant="contained" onClick={handleBack}>
           목록으로 돌아가기
->>>>>>> ddbd1c3c
         </Button>
       </Box>
     );
@@ -398,107 +275,6 @@
 
   return (
     <Box sx={{ p: 4 }}>
-<<<<<<< HEAD
-      <Typography variant="h4" gutterBottom>
-        협력사 평가 목록
-      </Typography>
-
-      {/* 검색 필드 */}
-      <Box sx={{ mb: 3 }}>
-        <TextField
-          fullWidth
-          placeholder="구매요청번호, 공고번호, 공고명으로 검색"
-          value={searchTerm}
-          onChange={(e) => setSearchTerm(e.target.value)}
-          InputProps={{
-            startAdornment: (
-              <InputAdornment position="start">
-                <SearchIcon />
-              </InputAdornment>
-            )
-          }}
-        />
-      </Box>
-
-      {/* 평가 목록 테이블 */}
-      <TableContainer component={Paper}>
-        <Table>
-          <TableHead>
-            <TableRow sx={{ backgroundColor: "#f5f5f5" }}>
-              <TableCell>구매요청번호</TableCell>
-              <TableCell>공고번호</TableCell>
-              <TableCell>공고명</TableCell>
-              <TableCell>입찰방식</TableCell>
-              <TableCell>공고기간</TableCell>
-              <TableCell>평가현황</TableCell>
-              <TableCell>상태</TableCell>
-            </TableRow>
-          </TableHead>
-          <TableBody>
-            {filteredEvaluations.length > 0 ? (
-              filteredEvaluations.map((evaluation) => {
-                // 평가 상태에 따른 색상 및 텍스트
-                const evaluationStatus =
-                  evaluation.evaluationCount === 0
-                    ? "미평가"
-                    : evaluation.evaluationCount ===
-                      evaluation.participationCount
-                    ? "평가완료"
-                    : "평가중";
-
-                const statusColor =
-                  evaluationStatus === "미평가"
-                    ? "default"
-                    : evaluationStatus === "평가완료"
-                    ? "success"
-                    : "warning";
-
-                return (
-                  <TableRow
-                    key={evaluation.id}
-                    hover
-                    onClick={() => handleRowClick(evaluation.id)}
-                    sx={{ cursor: "pointer" }}>
-                    <TableCell>{evaluation.purchaseRequestId}</TableCell>
-                    <TableCell>{evaluation.bidNumber}</TableCell>
-                    <TableCell>{evaluation.title}</TableCell>
-                    <TableCell>{evaluation.bidMethod}</TableCell>
-                    <TableCell>
-                      {formatBiddingPeriod(
-                        evaluation.startDate,
-                        evaluation.endDate
-                      )}
-                    </TableCell>
-                    <TableCell>
-                      {evaluation.evaluationCount}/
-                      {evaluation.participationCount}
-                    </TableCell>
-                    <TableCell>
-                      <Chip
-                        label={evaluationStatus}
-                        color={statusColor}
-                        size="small"
-                      />
-                    </TableCell>
-                  </TableRow>
-                );
-              })
-            ) : (
-              <TableRow>
-                <TableCell colSpan={7} align="center">
-                  평가 정보가 없습니다.
-                </TableCell>
-              </TableRow>
-            )}
-          </TableBody>
-        </Table>
-      </TableContainer>
-    </Box>
-  );
-}
-
-export default BiddingEvaluationListPage;
-=======
       <Box
         sx={{
           display: "flex",
@@ -814,5 +590,4 @@
     </Box>
   );
 }
-export default BiddingEvaluationDetailPage;
->>>>>>> ddbd1c3c
+export default BiddingEvaluationDetailPage;