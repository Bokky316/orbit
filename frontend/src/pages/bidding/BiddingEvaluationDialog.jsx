import React, { useState, useEffect } from "react";
import PropTypes from "prop-types";
import {
  Dialog,
  DialogTitle,
  DialogContent,
  DialogActions,
  Button,
  TextField,
  Grid,
  Typography,
  Slider,
  CircularProgress,
  Alert,
  Chip
} from "@mui/material";
import { useSelector } from "react-redux";
import { API_URL } from "@/utils/constants";
import { fetchWithAuth } from "@/utils/fetchWithAuth";

// 평가 기준 상수
const EVALUATION_CRITERIA = [
  { id: 1, name: "가격", maxScore: 30, weight: 0.3 },
  { id: 2, name: "품질", maxScore: 40, weight: 0.4 },
  { id: 3, name: "납품", maxScore: 20, weight: 0.2 },
  { id: 4, name: "신뢰도", maxScore: 10, weight: 0.1 }
];

// 점수 등급 판정 함수
const getScoreGrade = (score) => {
<<<<<<< HEAD
  if (score >= 90) return { grade: "A", color: "success" };
  if (score >= 80) return { grade: "B", color: "primary" };
  if (score >= 70) return { grade: "C", color: "warning" };
  return { grade: "D", color: "error" };
=======
  if (score >= 90) return { grade: 'A', color: 'success' };
  if (score >= 80) return { grade: 'B', color: 'primary' };
  if (score >= 70) return { grade: 'C', color: 'warning' };
  return { grade: 'D', color: 'error' };
>>>>>>> ddbd1c3c
};

function BiddingEvaluationDialog({
  open,
  onClose,
  participationId,
  supplierName,
  bidNumber,
  bidId,
  onEvaluationComplete
}) {
  const { user } = useSelector((state) => state.auth);

  const [loading, setLoading] = useState(false);
  const [error, setError] = useState(null);
  const [success, setSuccess] = useState(false);
  const [criteria] = useState(EVALUATION_CRITERIA);
  const [scores, setScores] = useState({});
  const [comments, setComments] = useState("");
  const [existingEvaluation, setExistingEvaluation] = useState(null);

  // 가중치 계산 함수
  const calculateWeightedScore = () => {
    return EVALUATION_CRITERIA.reduce((total, criterion) => {
      const score = scores[criterion.id] || 0;
<<<<<<< HEAD
      return total + score * criterion.weight;
=======
      return total + (score * criterion.weight);
>>>>>>> ddbd1c3c
    }, 0);
  };

  // 세부 점수 계산 함수
  const calculateDetailScores = () => {
    return {
      priceScore: scores[1] || 0,
      qualityScore: scores[2] || 0,
      deliveryScore: scores[3] || 0,
      reliabilityScore: scores[4] || 0
    };
  };

  const handleSubmit = async () => {
    setLoading(true);
    try {
      const weightedScore = calculateWeightedScore();
      const detailScores = calculateDetailScores();

      const evaluationData = {
        biddingId: bidId,
        biddingParticipationId: participationId,
        evaluatorId: user?.id,
        ...detailScores,
        weightedTotalScore: weightedScore,
        comments
      };

      const savedEvaluation = await onEvaluationComplete(evaluationData);
<<<<<<< HEAD

=======
      
>>>>>>> ddbd1c3c
      // 점수 등급 계산
      const { grade, color } = getScoreGrade(weightedScore * 100);

      setSuccess(
        <Alert severity="success">
          <Grid container alignItems="center" spacing={2}>
            <Grid item>
              <Typography variant="body1">
                평가가 성공적으로 저장되었습니다.
              </Typography>
            </Grid>
            <Grid item>
<<<<<<< HEAD
              <Chip
                label={`${weightedScore.toFixed(2)} (${grade}등급)`}
                color={color}
                size="small"
=======
              <Chip 
                label={`${weightedScore.toFixed(2)} (${grade}등급)`} 
                color={color} 
                size="small" 
>>>>>>> ddbd1c3c
              />
            </Grid>
          </Grid>
        </Alert>
      );

      // 2초 후 자동 닫기
      setTimeout(handleClose, 2000);
    } catch (error) {
      setError("평가 저장 중 오류가 발생했습니다.");
    } finally {
      setLoading(false);
    }
  };

  // 점수 변경 핸들러
  const handleScoreChange = (criterionId, newValue) => {
<<<<<<< HEAD
    setScores((prev) => ({
=======
    setScores(prev => ({
>>>>>>> ddbd1c3c
      ...prev,
      [criterionId]: newValue
    }));
  };

  const handleClose = () => {
    if (!loading) {
      setScores({});
      setComments("");
      setSuccess(false);
      setError(null);
      onClose();
    }
  };

  return (
<<<<<<< HEAD
    <Dialog
      open={open}
      onClose={loading ? undefined : handleClose}
      maxWidth="md"
      fullWidth>
=======
    <Dialog 
      open={open} 
      onClose={loading ? undefined : handleClose}
      maxWidth="md"
      fullWidth
    >
>>>>>>> ddbd1c3c
      <DialogTitle>
        공급자 평가: {supplierName} (입찰 번호: {bidNumber})
      </DialogTitle>

      <DialogContent>
        {loading && <CircularProgress />}
        {error && <Alert severity="error">{error}</Alert>}
        {success}

        {!loading && !success && (
          <Grid container spacing={3}>
            {criteria.map((criterion) => (
              <Grid item xs={12} key={criterion.id}>
                <Grid container alignItems="center" spacing={2}>
                  <Grid item xs={4}>
                    <Typography>
                      {criterion.name} ({criterion.maxScore}점)
                    </Typography>
                  </Grid>
                  <Grid item xs={8}>
                    <Slider
                      value={scores[criterion.id] || 0}
<<<<<<< HEAD
                      onChange={(_, newValue) =>
=======
                      onChange={(_, newValue) => 
>>>>>>> ddbd1c3c
                        handleScoreChange(criterion.id, newValue)
                      }
                      min={0}
                      max={criterion.maxScore}
                      step={1}
                      valueLabelDisplay="auto"
                    />
                  </Grid>
                </Grid>
              </Grid>
            ))}

            <Grid item xs={12}>
              <TextField
                fullWidth
                label="기타 의견"
                multiline
                rows={4}
                value={comments}
                onChange={(e) => setComments(e.target.value)}
              />
            </Grid>
          </Grid>
        )}
      </DialogContent>

      <DialogActions>
<<<<<<< HEAD
        <Button onClick={handleClose} disabled={loading}>
          취소
        </Button>
=======
        <Button onClick={handleClose} disabled={loading}>취소</Button>
>>>>>>> ddbd1c3c
        {!success && (
          <Button
            onClick={handleSubmit}
            variant="contained"
            color="primary"
<<<<<<< HEAD
            disabled={loading}>
=======
            disabled={loading}
          >
>>>>>>> ddbd1c3c
            평가 저장
          </Button>
        )}
      </DialogActions>
    </Dialog>
  );
}

BiddingEvaluationDialog.propTypes = {
  open: PropTypes.bool.isRequired,
  onClose: PropTypes.func.isRequired,
  participationId: PropTypes.number,
  supplierName: PropTypes.string,
  bidNumber: PropTypes.string,
  bidId: PropTypes.number,
  onEvaluationComplete: PropTypes.func.isRequired
};

export default BiddingEvaluationDialog;<|MERGE_RESOLUTION|>--- conflicted
+++ resolved
@@ -28,17 +28,10 @@
 
 // 점수 등급 판정 함수
 const getScoreGrade = (score) => {
-<<<<<<< HEAD
-  if (score >= 90) return { grade: "A", color: "success" };
-  if (score >= 80) return { grade: "B", color: "primary" };
-  if (score >= 70) return { grade: "C", color: "warning" };
-  return { grade: "D", color: "error" };
-=======
   if (score >= 90) return { grade: 'A', color: 'success' };
   if (score >= 80) return { grade: 'B', color: 'primary' };
   if (score >= 70) return { grade: 'C', color: 'warning' };
   return { grade: 'D', color: 'error' };
->>>>>>> ddbd1c3c
 };
 
 function BiddingEvaluationDialog({
@@ -64,11 +57,7 @@
   const calculateWeightedScore = () => {
     return EVALUATION_CRITERIA.reduce((total, criterion) => {
       const score = scores[criterion.id] || 0;
-<<<<<<< HEAD
-      return total + score * criterion.weight;
-=======
       return total + (score * criterion.weight);
->>>>>>> ddbd1c3c
     }, 0);
   };
 
@@ -98,11 +87,7 @@
       };
 
       const savedEvaluation = await onEvaluationComplete(evaluationData);
-<<<<<<< HEAD
-
-=======
       
->>>>>>> ddbd1c3c
       // 점수 등급 계산
       const { grade, color } = getScoreGrade(weightedScore * 100);
 
@@ -115,17 +100,10 @@
               </Typography>
             </Grid>
             <Grid item>
-<<<<<<< HEAD
-              <Chip
-                label={`${weightedScore.toFixed(2)} (${grade}등급)`}
-                color={color}
-                size="small"
-=======
               <Chip 
                 label={`${weightedScore.toFixed(2)} (${grade}등급)`} 
                 color={color} 
                 size="small" 
->>>>>>> ddbd1c3c
               />
             </Grid>
           </Grid>
@@ -143,11 +121,7 @@
 
   // 점수 변경 핸들러
   const handleScoreChange = (criterionId, newValue) => {
-<<<<<<< HEAD
-    setScores((prev) => ({
-=======
     setScores(prev => ({
->>>>>>> ddbd1c3c
       ...prev,
       [criterionId]: newValue
     }));
@@ -164,20 +138,12 @@
   };
 
   return (
-<<<<<<< HEAD
-    <Dialog
-      open={open}
-      onClose={loading ? undefined : handleClose}
-      maxWidth="md"
-      fullWidth>
-=======
     <Dialog 
       open={open} 
       onClose={loading ? undefined : handleClose}
       maxWidth="md"
       fullWidth
     >
->>>>>>> ddbd1c3c
       <DialogTitle>
         공급자 평가: {supplierName} (입찰 번호: {bidNumber})
       </DialogTitle>
@@ -200,11 +166,7 @@
                   <Grid item xs={8}>
                     <Slider
                       value={scores[criterion.id] || 0}
-<<<<<<< HEAD
-                      onChange={(_, newValue) =>
-=======
                       onChange={(_, newValue) => 
->>>>>>> ddbd1c3c
                         handleScoreChange(criterion.id, newValue)
                       }
                       min={0}
@@ -232,24 +194,14 @@
       </DialogContent>
 
       <DialogActions>
-<<<<<<< HEAD
-        <Button onClick={handleClose} disabled={loading}>
-          취소
-        </Button>
-=======
         <Button onClick={handleClose} disabled={loading}>취소</Button>
->>>>>>> ddbd1c3c
         {!success && (
           <Button
             onClick={handleSubmit}
             variant="contained"
             color="primary"
-<<<<<<< HEAD
-            disabled={loading}>
-=======
             disabled={loading}
           >
->>>>>>> ddbd1c3c
             평가 저장
           </Button>
         )}
