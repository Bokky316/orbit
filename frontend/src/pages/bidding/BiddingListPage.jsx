--- conflicted
+++ resolved
@@ -23,12 +23,8 @@
 } from "@mui/material";
 import { styled } from "@mui/material/styles";
 import { fetchWithAuth } from "@/utils/fetchWithAuth";
-<<<<<<< HEAD
-import { getStatusText } from "./helpers/biddingHelpers";
-=======
 // 헬퍼 함수 import
 import { getStatusText } from "./helpers/commonBiddingHelpers";
->>>>>>> ddbd1c3c
 
 function BiddingListPage() {
   // 상태 관리
