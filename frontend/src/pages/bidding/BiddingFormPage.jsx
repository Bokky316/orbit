import React, { useState, useEffect } from "react";
import PropTypes from "prop-types";
import { useNavigate, useParams } from "react-router-dom";
import { useSelector } from "react-redux";
import { API_URL } from "@/utils/constants";
import { fetchWithAuth } from "@/utils/fetchWithAuth";

import {
  Box,
  Typography,
  TextField,
  Button,
  Grid,
  FormControl,
  InputLabel,
  Select,
  MenuItem,
  Paper,
  Dialog,
  DialogTitle,
  DialogContent,
  DialogActions,
  List,
  ListItem,
  ListItemButton,
  ListItemText,
  CircularProgress,
<<<<<<< HEAD
  Alert
=======
  Alert,
  IconButton
>>>>>>> ddbd1c3c
} from "@mui/material";
import {
  AttachFile as AttachFileIcon,
  Download as DownloadIcon,
  Delete as DeleteIcon
} from "@mui/icons-material";

// 헬퍼 함수 import
<<<<<<< HEAD
import {
  INITIAL_FORM_DATA,
  mapBiddingDataToFormData,
  transformFormDataToApiFormat
} from "./helpers/biddingHelpers";

function BiddingFormPage() {
  const navigate = useNavigate();
  const { id } = useParams();
  const mode = id ? "edit" : "create";
  const biddingId = id ? parseInt(id) : null;

  // Redux에서 인증 상태 가져오기
  const { user } = useSelector((state) => state.auth);
=======
import { BiddingStatus, BiddingMethod, UserRole } from "./helpers/biddingTypes";
import {
  getStatusText,
  getBidMethodText,
  transformFormDataToApiFormat,
  mapBiddingDataToFormData
} from "./helpers/commonBiddingHelpers";
import { validateBiddingForm } from "./helpers/BuyerBiddingHelpers";
>>>>>>> ddbd1c3c

// 초기 폼 데이터
const INITIAL_FORM_DATA = {
  purchaseRequestCode: "",
  purchaseRequestName: "",
  purchaseRequestItemId: null,
  title: "",
  description: "",
  suppliers: [],
  bidMethod: BiddingMethod.FIXED_PRICE,
  status: {
    parentCode: "BIDDING",
    childCode: BiddingStatus.PENDING
  },
  startDate: new Date().toISOString().split("T")[0],
  deadline: "",
  itemQuantity: 1,
  unitPrice: 0,
  supplyPrice: 0,
  vat: 0,
  totalAmount: 0,
  biddingConditions: "",
  conditions: "",
  internalNote: "",
  billingUnit: "개",
  files: []
};

function BiddingFormPage() {
  const navigate = useNavigate();
  const { id } = useParams();
  const mode = id ? "edit" : "create";
  const biddingId = id ? parseInt(id) : null;

  // Redux에서 인증 상태 가져오기
  const { user } = useSelector((state) => state.auth);

  // 상태 관리
  const [formData, setFormData] = useState(INITIAL_FORM_DATA);
<<<<<<< HEAD
  const [errors, setErrors] = useState({});
  const [requestError, setRequestError] = useState("");
  const [isLoading, setIsLoading] = useState(mode === "edit");
=======
  const [suppliers, setSuppliers] = useState([]);
  const [purchaseRequests, setPurchaseRequests] = useState([]);
  const [errors, setErrors] = useState({});
  const [requestError, setRequestError] = useState("");
  const [isLoading, setIsLoading] = useState(mode === "edit");
  const [isSubmitting, setIsSubmitting] = useState(false);
>>>>>>> ddbd1c3c
  const [fileList, setFileList] = useState([]);
  const [originalBidMethod, setOriginalBidMethod] = useState(null);

  // 모달 상태
  const [isPurchaseRequestModalOpen, setIsPurchaseRequestModalOpen] =
    useState(false);
  const [isSupplierModalOpen, setIsSupplierModalOpen] = useState(false);
  const [searchTerm, setSearchTerm] = useState("");
  const [supplierSearchTerm, setSupplierSearchTerm] = useState("");
<<<<<<< HEAD

  // 데이터 상태 (초기값을 샘플 데이터로 설정)
  const [purchaseRequests, setPurchaseRequests] = useState(
    samplePurchaseRequests
  );
  const [suppliers, setSuppliers] = useState(sampleSuppliers);

  // 입력 필드 변경 핸들러
  const handleChange = (e) => {
    const { name, value, type, checked } = e.target;

    setFormData((prev) => {
      switch (name) {
        case "status":
          // 상세 페이지에서만 상태 변경 가능하도록 수정 모드에서는 변경 방지
          return mode === "create"
            ? {
                ...prev,
                status: {
                  parentCode: "BIDDING",
                  childCode: value
                }
              }
            : prev;

        case "bidMethod":
          // 최초 등록 시에만 입찰 방식 변경 가능
          return mode === "create"
            ? {
                ...prev,
                bidMethod: value,
                ...(value === "가격제안" && {
                  itemQuantity: 0,
                  unitPrice: 0
                })
              }
            : prev;

        case "biddingConditions": // 입찰 조건 필드 수정
          return {
            ...prev,
            biddingConditions: value,
            conditions: value // API 요청 시 conditions 필드로 매핑되도록
          };

=======

  // 페이지 로드 시 suppliers 데이터 가져오기 함수 추가
  const fetchSuppliers = async () => {
    try {
      setIsLoading(true);
      const response = await fetchWithAuth(`${API_URL}suppliers/active`);

      if (!response.ok) {
        throw new Error("공급사 목록을 가져오는데 실패했습니다.");
      }

      const data = await response.json();
      setSuppliers(data);
    } catch (error) {
      console.error("공급사 목록 가져오기 실패:", error);
      setRequestError("공급사 정보를 불러오는데 실패했습니다.");
    } finally {
      setIsLoading(false);
    }
  };

  // 구매 요청 목록 가져오기
  const fetchPurchaseRequests = async () => {
    try {
      const response = await fetchWithAuth(
        `${API_URL}purchase-requests/active`
      );
      if (!response.ok) {
        throw new Error("구매 요청 목록을 가져오는데 실패했습니다.");
      }

      const data = await response.json();
      setPurchaseRequests(data || []);
    } catch (error) {
      console.error("구매 요청 목록 가져오기 실패:", error);
    }
  };

  // 입력 필드 변경 핸들러
  const handleChange = (e) => {
    const { name, value, type, checked } = e.target;

    setFormData((prev) => {
      switch (name) {
        case "status":
          // 상세 페이지에서만 상태 변경 가능하도록 수정 모드에서는 변경 방지
          return mode === "create"
            ? {
                ...prev,
                status: {
                  parentCode: "BIDDING",
                  childCode: value
                }
              }
            : prev;

        case "bidMethod":
          // 최초 등록 시에만 입찰 방식 변경 가능
          return mode === "create"
            ? {
                ...prev,
                bidMethod: value,
                ...(value === "가격제안" && {
                  itemQuantity: 0,
                  unitPrice: 0
                })
              }
            : prev;

        case "biddingConditions": // 입찰 조건 필드 수정
          return {
            ...prev,
            biddingConditions: value,
            conditions: value // API 요청 시 conditions 필드로 매핑되도록
          };

>>>>>>> ddbd1c3c
        default:
          return {
            ...prev,
            [name]: type === "checkbox" ? checked : value
          };
      }
    });
<<<<<<< HEAD
=======

    // 오류 메시지 초기화
    if (errors[name]) {
      setErrors((prev) => ({
        ...prev,
        [name]: null
      }));
    }
>>>>>>> ddbd1c3c
  };

  // 수량 및 단가 변경 핸들러
  const handleNumberChange = (name, value) => {
    // 안전한 숫자 변환 적용
    const safeValue = Math.max(0, Number(value) || 0);

    setFormData((prev) => ({
      ...prev,
      [name]: safeValue
    }));

    // 수량이나 단가가 변경되면 금액 재계산
    if (name === "itemQuantity" || name === "unitPrice") {
      const quantity =
        name === "itemQuantity"
          ? safeValue
          : Math.max(0, Number(formData.itemQuantity) || 0);
      const unitPrice =
        name === "unitPrice"
          ? safeValue
          : Math.max(0, Number(formData.unitPrice) || 0);
      const supplyPrice = quantity * unitPrice;
<<<<<<< HEAD
      const vat = supplyPrice * 0.1;
=======
      const vat = Math.round(supplyPrice * 0.1);
      const totalAmount = supplyPrice + vat;
>>>>>>> ddbd1c3c

      setFormData((prev) => ({
        ...prev,
        supplyPrice,
<<<<<<< HEAD
        vat
=======
        vat,
        totalAmount
>>>>>>> ddbd1c3c
      }));
    }
  };

  // 날짜 변경 핸들러
  const handleDateChange = (e) => {
    const { value } = e.target;
    setFormData((prev) => ({
      ...prev,
      deadline: value
    }));
  };
<<<<<<< HEAD

  // 파일 타입 제한 및 최대 크기 설정
  const ALLOWED_FILE_TYPES = [
    "image/jpeg",
    "image/png",
    "application/pdf",
    "image/gif",
    "application/msword",
    "application/vnd.openxmlformats-officedocument.wordprocessingml.document"
  ];
  const MAX_FILE_SIZE = 50 * 1024 * 1024; // 50MB
  // 파일 변경 핸들러 개선
  function handleFileChange(event) {
=======

  // 파일 타입 제한 및 최대 크기 설정
  const ALLOWED_FILE_TYPES = [
    "image/jpeg",
    "image/png",
    "application/pdf",
    "image/gif",
    "application/msword",
    "application/vnd.openxmlformats-officedocument.wordprocessingml.document"
  ];
  const MAX_FILE_SIZE = 50 * 1024 * 1024; // 50MB

  // 파일 변경 핸들러
  const handleFileChange = (event) => {
>>>>>>> ddbd1c3c
    const files = Array.from(event.target.files);
    const validFiles = files.filter((file) => {
      // 파일 타입 및 크기 검증
      const isValidType = ALLOWED_FILE_TYPES.includes(file.type);
      const isValidSize = file.size <= MAX_FILE_SIZE;

      if (!isValidType) {
        alert(`지원되지 않는 파일 형식입니다: ${file.name}`);
      }

      if (!isValidSize) {
        alert(`파일 크기가 너무 큽니다 (최대 50MB): ${file.name}`);
      }

      return isValidType && isValidSize;
    });

    // 기존 파일과 새 파일 병합
    setFileList((prev) => {
      const updatedFiles = [...prev, ...validFiles];

      // formData에도 파일 정보 업데이트
      setFormData((prevForm) => ({
        ...prevForm,
        files: updatedFiles
      }));
<<<<<<< HEAD

      return updatedFiles;
    });
  }
  // 파일 다운로드 핸들러 추가
  const handleFileDownload = async (filename) => {
    try {
      // GET 요청으로 변경
      const response = await fetchWithAuth(
        `${API_URL}biddings/download-file?filename=${encodeURIComponent(
          filename
        )}`,
        { method: "GET" }
      );

      if (!response.ok) {
        throw new Error("파일을 다운로드할 수 없습니다.");
      }

      // Blob으로 변환 및 다운로드
      const blob = await response.blob();
      const downloadUrl = window.URL.createObjectURL(blob);
      const link = document.createElement("a");
      link.href = downloadUrl;
      link.download = filename;
      document.body.appendChild(link);
      link.click();
      link.remove();
      window.URL.revokeObjectURL(downloadUrl);
    } catch (error) {
      console.error("파일 다운로드 중 오류:", error);
      alert("파일을 다운로드할 수 없습니다.");
    }
  };

  // 파일 삭제 핸들러 추가
  const handleFileDelete = (fileToDelete) => {
    setFileList((prev) => {
      const updatedFiles = prev.filter(
        (file) => file.name !== fileToDelete.name && file !== fileToDelete
      );

      // formData의 files도 업데이트
      setFormData((prevForm) => ({
        ...prevForm,
        files: updatedFiles
      }));

      return updatedFiles;
    });
  };

  // 폼 제출 핸들러
  const handleSubmit = async (e) => {
    e.preventDefault();

    // 유효성 검사 로직 (기존 코드 유지)
    const validationErrors = {};

    if (!formData.purchaseRequestCode) {
      validationErrors.purchaseRequestCode = "구매 요청을 선택해주세요.";
    }

    if (!formData.suppliers || formData.suppliers.length === 0) {
      validationErrors.suppliers = "공급자를 한 명 이상 선택해주세요.";
    }

    if (!formData.deadline) {
      validationErrors.deadline = "마감 일자는 필수 입력 값입니다.";
    }

    if (!formData.biddingConditions) {
      validationErrors.biddingConditions = "입찰 조건은 필수 입력 값입니다.";
    }

    // 추가 유효성 검사 (기존 코드 유지)
    if (formData.bidMethod !== "가격제안") {
      const quantity = Number(formData.itemQuantity);
      const unitPrice = Number(formData.unitPrice);

      if (isNaN(quantity) || quantity < 0) {
        validationErrors.itemQuantity = "수량은 0 이상의 숫자여야 합니다.";
      }

      if (isNaN(unitPrice) || unitPrice < 0) {
        validationErrors.unitPrice = "단가는 0 이상의 숫자여야 합니다.";
      }
=======

      return updatedFiles;
    });
  };

  // 파일 다운로드 핸들러
  const handleFileDownload = async (filename) => {
    try {
      const response = await fetchWithAuth(
        `${API_URL}biddings/download-file?filename=${encodeURIComponent(
          filename
        )}`,
        { method: "GET" }
      );

      if (!response.ok) {
        throw new Error("파일을 다운로드할 수 없습니다.");
      }

      // Blob으로 변환 및 다운로드
      const blob = await response.blob();
      const downloadUrl = window.URL.createObjectURL(blob);
      const link = document.createElement("a");
      link.href = downloadUrl;
      link.download = filename;
      document.body.appendChild(link);
      link.click();
      link.remove();
      window.URL.revokeObjectURL(downloadUrl);
    } catch (error) {
      console.error("파일 다운로드 중 오류:", error);
      alert("파일을 다운로드할 수 없습니다.");
>>>>>>> ddbd1c3c
    }
  };

<<<<<<< HEAD
    if (Object.keys(validationErrors).length > 0) {
=======
  // 파일 삭제 핸들러
  const handleFileDelete = (fileToDelete) => {
    setFileList((prev) => {
      const updatedFiles = prev.filter(
        (file) => file.name !== fileToDelete.name && file !== fileToDelete
      );

      // formData의 files도 업데이트
      setFormData((prevForm) => ({
        ...prevForm,
        files: updatedFiles
      }));

      return updatedFiles;
    });
  };

  // 폼 제출 핸들러
  const handleSubmit = async (e) => {
    e.preventDefault();

    // 유효성 검사에 validateBiddingForm 헬퍼 함수 사용
    const { isValid, errors: validationErrors } = validateBiddingForm(
      formData,
      mode
    );

    if (!isValid) {
>>>>>>> ddbd1c3c
      setErrors(validationErrors);
      return;
    }

    try {
<<<<<<< HEAD
      setIsLoading(true);
      setRequestError("");

      // API 데이터 준비 (백엔드 DTO에 맞게 수정)
      const apiData = transformFormDataToApiFormat(formData, user);

      // 파일 업로드 로직
      const formDataObj = new FormData();
      formDataObj.append("data", JSON.stringify(apiData));

      // 파일 추가 (새로 추가된 파일만)
      fileList.forEach((file) => {
        if (file instanceof File) {
          formDataObj.append("files", file);
        }
      });

      // 디버깅 로그
      console.log("서버에 보내는 데이터:", JSON.stringify(apiData, null, 2));

      // 요청 옵션 설정
      const url =
        mode === "create"
          ? `${API_URL}biddings`
          : `${API_URL}biddings/${biddingId}`;

      const method = mode === "create" ? "POST" : "PUT";

      // 파일이 있는 경우 multipart/form-data로 전송
      let response;
      if (
        fileList &&
        fileList.length > 0 &&
        fileList.some((file) => file instanceof File)
      ) {
        const formDataObj = new FormData();
        formDataObj.append("data", JSON.stringify(apiData));

        fileList.forEach((file) => {
          if (file instanceof File) {
            formDataObj.append("files", file);
          }
        });

        response = await fetchWithAuth(url, {
          method: method,
          body: formDataObj
        });
      } else {
        // 파일 없으면 JSON으로 전송
        response = await fetchWithAuth(url, {
          method: method,
          headers: {
            "Content-Type": "application/json"
          },
          body: JSON.stringify(apiData)
        });
      }

      console.log("서버 응답 상태:", response.status);

      if (!response.ok) {
        const errorText = await response.text();
        console.error("서버 에러 응답:", errorText);
        throw new Error(
          `HTTP error! Status: ${response.status}, Body: ${
            errorText || "응답 없음"
          }`
        );
=======
      setIsSubmitting(true);
      setRequestError("");

      // API 데이터 준비
      const apiData = transformFormDataToApiFormat(formData, user);

      // 첨부 파일이 있는 경우 FormData로 변환
      if (formData.files && formData.files.length > 0) {
        const formDataObj = new FormData();

        // JSON 데이터 추가
        formDataObj.append("data", JSON.stringify(apiData));

        // 파일 추가
        formData.files.forEach((file) => {
          formDataObj.append("files", file);
        });

        // 파일 업로드 API 요청
        const response =
          mode === "create"
            ? await fetchWithAuth(`${API_URL}biddings/with-files`, {
                method: "POST",
                body: formDataObj
              })
            : await fetchWithAuth(`${API_URL}biddings/${id}/with-files`, {
                method: "PUT",
                body: formDataObj
              });

        if (!response.ok) {
          throw new Error(
            `입찰 공고 ${
              mode === "create" ? "등록" : "수정"
            }에 실패했습니다. (${response.status})`
          );
        }

        const data = await response.json();

        alert(
          `입찰 공고가 성공적으로 ${
            mode === "create" ? "등록" : "수정"
          }되었습니다.`
        );
        navigate(`/biddings/${data.id}`);
      } else {
        // 일반 JSON 요청
        const response =
          mode === "create"
            ? await fetchWithAuth(`${API_URL}biddings`, {
                method: "POST",
                headers: { "Content-Type": "application/json" },
                body: JSON.stringify(apiData)
              })
            : await fetchWithAuth(`${API_URL}biddings/${id}`, {
                method: "PUT",
                headers: { "Content-Type": "application/json" },
                body: JSON.stringify(apiData)
              });

        if (!response.ok) {
          throw new Error(
            `입찰 공고 ${
              mode === "create" ? "등록" : "수정"
            }에 실패했습니다. (${response.status})`
          );
        }

        const data = await response.json();

        alert(
          `입찰 공고가 성공적으로 ${
            mode === "create" ? "등록" : "수정"
          }되었습니다.`
        );
        navigate(`/biddings/${data.id}`);
>>>>>>> ddbd1c3c
      }

      // 성공 알림
      alert(`입찰 공고가 ${mode === "create" ? "등록" : "수정"}되었습니다.`);

      // 목록 페이지로 이동
      navigate("/biddings");
    } catch (error) {
<<<<<<< HEAD
      console.error("저장 중 오류:", error);
      setRequestError(error.message);
=======
      console.error("입찰 공고 제출 오류:", error);
      alert(`오류가 발생했습니다: ${error.message}`);
>>>>>>> ddbd1c3c
    } finally {
      setIsSubmitting(false);
    }
  };

  // 수정 모드일 경우 데이터 가져오기
  useEffect(() => {
    const fetchBiddingData = async () => {
      if (mode === "edit" && biddingId) {
        try {
          setIsLoading(true);

          // API를 통해 입찰 공고 상세 정보 가져오기
          const response = await fetchWithAuth(
            `${API_URL}biddings/${biddingId}`
          );

          if (!response.ok) {
            throw new Error(`HTTP error! status: ${response.status}`);
          }

          const biddingData = await response.json();
          console.log("서버에서 받은 데이터:", biddingData);

          // biddingHelpers의 mapBiddingDataToFormData 함수 사용
          const mappedFormData = mapBiddingDataToFormData(biddingData);

          // 입찰 조건 필드 매핑 보장
          if (biddingData.conditions && !mappedFormData.biddingConditions) {
            mappedFormData.biddingConditions = biddingData.conditions;
          }

          console.log("매핑된 데이터:", mappedFormData);

          setFormData(mappedFormData);
          setOriginalBidMethod(mappedFormData.bidMethod);

          // 첨부 파일 정보 처리
          if (biddingData.filePath) {
            setFileList([{ name: biddingData.filePath }]);
          }

          // 수정 모드에서는 공급자 정보도 정확히 가져와야 함
          if (
            !mappedFormData.suppliers ||
            mappedFormData.suppliers.length === 0
          ) {
            // 공급자 정보가 없는 경우, description에서 추출 시도
            if (mappedFormData.description) {
<<<<<<< HEAD
              const supplierNames = mappedFormData.description
=======
              const companyName = mappedFormData.description
>>>>>>> ddbd1c3c
                .split(",")
                .map((name) => name.trim());
              // 가능하다면 이름으로 공급자 객체 찾기
              const foundSuppliers = suppliers.filter((s) =>
<<<<<<< HEAD
                supplierNames.includes(s.name)
=======
                companyName.includes(s.name)
>>>>>>> ddbd1c3c
              );

              if (foundSuppliers.length > 0) {
                mappedFormData.suppliers = foundSuppliers;
                setFormData((prev) => ({ ...prev, suppliers: foundSuppliers }));
              }
            }
          }
        } catch (error) {
          console.error("입찰 공고 데이터 로딩 중 오류:", error);
          setRequestError(error.message);
        } finally {
          setIsLoading(false);
        }
      }
    };

<<<<<<< HEAD
=======
    fetchSuppliers();
    fetchPurchaseRequests();
>>>>>>> ddbd1c3c
    fetchBiddingData();
  }, [mode, biddingId, suppliers]);

  // 취소 핸들러
  function handleCancel() {
    const confirmCancel = window.confirm(
      "작업을 취소하시겠습니까? 입력한 데이터는 저장되지 않습니다."
    );
    if (confirmCancel) {
      navigate("/biddings");
    }
  }

  // 구매 요청 선택 핸들러
  const handlePurchaseRequestSelect = (request) => {
    const item =
      request.items && request.items.length > 0 ? request.items[0] : null;

    setFormData((prev) => ({
      ...prev,
      purchaseRequestCode: request.id.toString(),
      purchaseRequestName: request.title,
      purchaseRequestItemId: item ? item.itemId : null,
      itemQuantity: item ? item.quantity : 0,
      unitPrice: item ? item.unitPrice : 0,
      supplyPrice: item ? item.supplyPrice : 0,
      vat: item ? item.vat : 0,
      totalAmount: item ? item.supplyPrice + item.vat : 0
    }));

    setIsPurchaseRequestModalOpen(false);
  };

  // 공급자 선택 핸들러
  const handleSupplierSelect = (supplier) => {
    setFormData((prev) => {
<<<<<<< HEAD
      const updatedSuppliers = prev.suppliers.some((s) => s.id === supplier.id)
        ? prev.suppliers.filter((s) => s.id !== supplier.id)
        : [...prev.suppliers, supplier];

      return {
        ...prev,
        suppliers: updatedSuppliers,
        description: updatedSuppliers.map((s) => s.name).join(", ")
      };
=======
      // 이미 선택된 공급자인지 확인
      const isSelected = prev.suppliers.some((s) => s.id === supplier.id);

      if (isSelected) {
        // 이미 선택된 경우 제거
        return {
          ...prev,
          suppliers: prev.suppliers.filter((s) => s.id !== supplier.id)
        };
      } else {
        // 새로 선택한 경우 추가
        return {
          ...prev,
          suppliers: [...prev.suppliers, supplier]
        };
      }
>>>>>>> ddbd1c3c
    });
  };

  // 공급자 선택 완료 핸들러
  function handleSupplierSelectionComplete() {
    setIsSupplierModalOpen(false);
  }

  // 구매 요청 검색 필터링
  const filteredPurchaseRequests = purchaseRequests.filter(
    (request) =>
      request.title?.toLowerCase().includes(searchTerm.toLowerCase()) ||
      request.id?.toString().includes(searchTerm)
  );

  // 공급자 검색 필터링
  const filteredSuppliers = suppliers.filter(
    (supplier) =>
      supplier.name?.toLowerCase().includes(supplierSearchTerm.toLowerCase()) ||
      supplier.id?.toString().includes(supplierSearchTerm)
  );

<<<<<<< HEAD
  // 파일 렌더링 컴포넌트
=======
  // 파일 리스트 렌더링
>>>>>>> ddbd1c3c
  const renderFileList = () => {
    return (
      <Box sx={{ mt: 2 }}>
        {fileList.map((file, index) => (
          <Box
            key={index}
            sx={{
              display: "flex",
              alignItems: "center",
              justifyContent: "space-between",
              mb: 1,
              p: 1,
              border: "1px solid #e0e0e0",
              borderRadius: 1
            }}>
            <Box sx={{ display: "flex", alignItems: "center" }}>
              <AttachFileIcon sx={{ mr: 1 }} />
              <Typography variant="body2">
                {typeof file === "string" ? file : file.name}
              </Typography>
            </Box>
            <Box>
              {/* 다운로드 버튼 (서버에서 온 파일인 경우만) */}
              {typeof file === "string" && (
                <IconButton
                  size="small"
                  onClick={() => handleFileDownload(file)}
                  title="다운로드">
                  <DownloadIcon fontSize="small" />
                </IconButton>
              )}
              <IconButton
                size="small"
                onClick={() => handleFileDelete(file)}
                title="삭제">
                <DeleteIcon fontSize="small" />
              </IconButton>
            </Box>
          </Box>
        ))}
      </Box>
    );
  };

<<<<<<< HEAD
  // 파일 첨부 input 수정
=======
  // 파일 첨부 input 컴포넌트
>>>>>>> ddbd1c3c
  const renderFileUploadInput = () => (
    <>
      <input
        type="file"
        multiple
        accept=".jpg,.jpeg,.png,.pdf,.doc,.docx"
        onChange={handleFileChange}
        id="contained-button-file"
        style={{ display: "none" }}
      />
      <label htmlFor="contained-button-file">
        <Button
          variant="contained"
          component="span"
          startIcon={<AttachFileIcon />}
          disabled={mode === "edit"}>
          파일 첨부
        </Button>
      </label>
    </>
  );

  return (
    <Box sx={{ p: 4 }}>
      <Typography variant="h4" sx={{ mb: 4 }}>
        {mode === "create" ? "입찰 공고 등록" : "입찰 공고 수정"}
      </Typography>

      {/* 에러 메시지 표시 */}
      {requestError && (
        <Alert severity="error" sx={{ mb: 2 }}>
          {requestError}
        </Alert>
      )}

      <form onSubmit={handleSubmit}>
        <Paper sx={{ p: 3, mb: 3 }}>
          <Grid container spacing={3}>
            {/* 구매 요청 선택 */}
            <Grid item xs={12} sm={6}>
              <TextField
                fullWidth
                label="구매 요청 코드"
                name="purchaseRequestCode"
                value={formData.purchaseRequestCode}
                onClick={() =>
                  mode === "create" && setIsPurchaseRequestModalOpen(true)
                }
                InputProps={{
                  readOnly: mode === "edit"
                }}
                error={!!errors.purchaseRequestCode}
                helperText={
                  errors.purchaseRequestCode ||
                  (mode === "create" ? "클릭하여 구매 요청을 선택하세요" : "")
                }
                margin="normal"
              />
            </Grid>
            <Grid item xs={12} sm={6}>
              <TextField
                fullWidth
                label="구매 요청명"
                name="purchaseRequestName"
                value={formData.purchaseRequestName}
                InputProps={{ readOnly: true }}
                margin="normal"
              />
            </Grid>
            {/* 공급자 선택 */}
            <Grid item xs={12}>
              <Typography variant="subtitle1" gutterBottom>
                거래처(공급자)
              </Typography>
              <Box
                sx={{
                  p: 2,
                  border: `1px solid ${
                    errors.suppliers ? "#d32f2f" : "#e0e0e0"
                  }`,
                  borderRadius: 1,
                  minHeight: "100px",
                  mb: 1
                }}>
                {mode === "create" || mode === "edit" ? (
                  formData.suppliers && formData.suppliers.length > 0 ? (
                    <Grid container spacing={1}>
                      {formData.suppliers.map((supplier) => (
                        <Grid item key={supplier.id}>
                          <Box
                            sx={{
                              bgcolor: "primary.light",
                              color: "white",
                              p: 1,
                              borderRadius: 1,
                              display: "flex",
                              alignItems: "center",
                              gap: 1
                            }}>
                            <Typography variant="body2">
                              {supplier.name}
                            </Typography>
                            <Button
                              size="small"
                              sx={{ minWidth: "auto", p: 0, color: "white" }}
                              onClick={() => {
                                setFormData((prev) => ({
                                  ...prev,
                                  suppliers: prev.suppliers.filter(
                                    (s) => s.id !== supplier.id
                                  )
                                }));
                              }}>
                              ×
                            </Button>
                          </Box>
                        </Grid>
                      ))}
                    </Grid>
                  ) : (
                    <Typography
                      variant="body2"
                      sx={{ color: "text.secondary" }}>
                      선택된 공급자가 없습니다.
                    </Typography>
                  )
                ) : null}
              </Box>
              {errors.suppliers && (
                <Typography color="error" variant="caption">
                  {errors.suppliers}
                </Typography>
              )}
              {(mode === "create" || mode === "edit") && (
                <Button
                  variant="outlined"
                  onClick={() => setIsSupplierModalOpen(true)}
                  startIcon={<span>+</span>}>
                  공급자 선택
                </Button>
              )}
            </Grid>
            {/* 입찰 정보 */}
            <Grid item xs={12} sm={6}>
              <FormControl fullWidth margin="normal">
                <InputLabel id="bid-method-label">입찰 방식</InputLabel>
                <Select
                  labelId="bid-method-label"
                  name="bidMethod"
                  value={
                    mode === "create" ? formData.bidMethod : originalBidMethod
                  }
                  label="입찰 방식"
                  onChange={handleChange}
                  disabled={mode === "edit"}>
<<<<<<< HEAD
                  <MenuItem value="정가제안">정가제안</MenuItem>
                  <MenuItem value="가격제안">가격제안</MenuItem>
=======
                  <MenuItem value={BiddingMethod.FIXED_PRICE}>
                    정가제안
                  </MenuItem>
                  <MenuItem value={BiddingMethod.OPEN_PRICE}>가격제안</MenuItem>
>>>>>>> ddbd1c3c
                </Select>
              </FormControl>
            </Grid>
            <Grid item xs={12} sm={6}>
              <FormControl fullWidth margin="normal">
                <InputLabel id="status-label">상태</InputLabel>
                <Select
                  labelId="status-label"
                  name="status"
                  value={
                    mode === "create" ? formData.status.childCode : "PENDING"
                  }
                  label="상태"
                  onChange={handleChange}
                  disabled={mode === "edit"}>
<<<<<<< HEAD
                  <MenuItem value="PENDING">대기중</MenuItem>
                  <MenuItem value="ONGOING">진행중</MenuItem>
                  <MenuItem value="CLOSED">마감</MenuItem>
                  <MenuItem value="CANCELED">취소</MenuItem>
=======
                  <MenuItem value={BiddingStatus.PENDING}>대기중</MenuItem>
                  <MenuItem value={BiddingStatus.ONGOING}>진행중</MenuItem>
                  <MenuItem value={BiddingStatus.CLOSED}>마감</MenuItem>
                  <MenuItem value={BiddingStatus.CANCELED}>취소</MenuItem>
>>>>>>> ddbd1c3c
                </Select>
              </FormControl>
            </Grid>
            <Grid item xs={12} sm={6}>
              <TextField
                fullWidth
                label="품목 수량"
                name="itemQuantity"
                type="number"
                value={formData.itemQuantity}
                onChange={(e) =>
                  handleNumberChange("itemQuantity", Number(e.target.value))
                }
<<<<<<< HEAD
                disabled={mode === "edit" || formData.bidMethod === "가격제안"}
=======
                disabled={
                  mode === "edit" ||
                  formData.bidMethod === BiddingMethod.OPEN_PRICE
                }
                error={!!errors.itemQuantity}
                helperText={errors.itemQuantity}
>>>>>>> ddbd1c3c
                margin="normal"
              />
            </Grid>
            <Grid item xs={12} sm={6}>
              <TextField
                fullWidth
                label="단가"
                name="unitPrice"
                type="number"
                value={formData.unitPrice}
                onChange={(e) =>
                  handleNumberChange("unitPrice", Number(e.target.value))
                }
<<<<<<< HEAD
                disabled={mode === "edit" || formData.bidMethod === "가격제안"}
=======
                disabled={
                  mode === "edit" ||
                  formData.bidMethod === BiddingMethod.OPEN_PRICE
                }
                error={!!errors.unitPrice}
                helperText={errors.unitPrice}
>>>>>>> ddbd1c3c
                margin="normal"
              />
            </Grid>
            <Grid item xs={12} sm={6}>
              <TextField
                fullWidth
                label="마감 일자"
                name="deadline"
                type="date"
                value={formData.deadline}
                onChange={handleDateChange}
                InputLabelProps={{ shrink: true }}
                error={!!errors.deadline}
                helperText={errors.deadline}
                margin="normal"
              />
            </Grid>
            <Grid item xs={12} sm={6}>
              <FormControl fullWidth margin="normal">
                <InputLabel id="billing-unit-label">과금 단위</InputLabel>
                <Select
                  labelId="billing-unit-label"
                  name="billingUnit"
                  value={formData.billingUnit}
                  label="과금 단위"
                  onChange={handleChange}>
                  <MenuItem value="개">개</MenuItem>
                  <MenuItem value="세트">세트</MenuItem>
                  <MenuItem value="개월">개월</MenuItem>
                  <MenuItem value="시간">시간</MenuItem>
                  <MenuItem value="건">건</MenuItem>
                  <MenuItem value="라이센스">라이센스</MenuItem>
                </Select>
              </FormControl>
            </Grid>
<<<<<<< HEAD
            {/* 입찰 조건 필드 수정 */}
            <TextField
              fullWidth
              label="입찰 조건"
              name="biddingConditions"
              multiline
              rows={4}
              value={formData.biddingConditions}
              onChange={handleChange}
              placeholder="예: 1. 납품 일정 2. 품질 요구사항 3. 결제 조건 등"
              error={!!errors.biddingConditions}
              helperText={errors.biddingConditions}
              margin="normal"
            />
=======
            {/* 입찰 조건 필드 */}
            <Grid item xs={12}>
              <TextField
                fullWidth
                label="입찰 조건"
                name="biddingConditions"
                multiline
                rows={4}
                value={formData.biddingConditions}
                onChange={handleChange}
                placeholder="예: 1. 납품 일정 2. 품질 요구사항 3. 결제 조건 등"
                error={!!errors.biddingConditions}
                helperText={errors.biddingConditions}
                margin="normal"
              />
            </Grid>
>>>>>>> ddbd1c3c
            <Grid item xs={12}>
              <TextField
                fullWidth
                label="비고 (내부용)"
                name="internalNote"
                multiline
                rows={4}
                value={formData.internalNote}
                onChange={handleChange}
                placeholder="내부 참고사항을 입력하세요"
                margin="normal"
              />
            </Grid>
<<<<<<< HEAD
          </Grid>
          {/* 첨부 파일 */}
          <Grid item xs={12}>
            {renderFileUploadInput()}
            {renderFileList()}
            <Typography variant="body2" color="textSecondary">
              {fileList.length > 0
                ? `첨부된 파일: ${fileList.map((file) => file.name).join(", ")}`
                : "첨부된 파일이 없습니다."}
            </Typography>
          </Grid>
=======
          </Grid>
          {/* 첨부 파일 */}
          <Box sx={{ mt: 3 }}>
            <Typography variant="subtitle1" gutterBottom>
              첨부 파일
            </Typography>
            {renderFileList()}
            {renderFileUploadInput()}
          </Box>
>>>>>>> ddbd1c3c
        </Paper>

        <Box sx={{ mt: 3, display: "flex", gap: 2 }}>
          <Button
            variant="contained"
            color="primary"
            type="submit"
<<<<<<< HEAD
            disabled={isLoading}>
            {isLoading ? (
=======
            disabled={isSubmitting}>
            {isSubmitting ? (
>>>>>>> ddbd1c3c
              <CircularProgress size={24} />
            ) : mode === "create" ? (
              "등록"
            ) : (
              "수정"
            )}
          </Button>
          <Button
            variant="outlined"
            type="button"
<<<<<<< HEAD
            disabled={isLoading}
=======
            disabled={isSubmitting}
>>>>>>> ddbd1c3c
            onClick={handleCancel}>
            취소
          </Button>
        </Box>
      </form>

      {/* 구매 요청 선택 모달 */}
      <Dialog
        open={isPurchaseRequestModalOpen}
        onClose={() => setIsPurchaseRequestModalOpen(false)}
        maxWidth="md"
        fullWidth>
        <DialogTitle>구매 요청 선택</DialogTitle>
        <DialogContent>
          <TextField
            fullWidth
            label="구매 요청명 또는 ID 검색"
            variant="outlined"
            value={searchTerm}
            onChange={(e) => setSearchTerm(e.target.value)}
            sx={{ mt: 2, mb: 2 }}
          />
          <List sx={{ maxHeight: 400, overflow: "auto" }}>
            {filteredPurchaseRequests.length > 0 ? (
              filteredPurchaseRequests.map((request) => (
                <ListItem key={request.id} disablePadding>
                  <ListItemButton
                    onClick={() => handlePurchaseRequestSelect(request)}>
                    <ListItemText
                      primary={`${request.id}: ${request.title}`}
                      secondary={
                        <>
                          상태: {request.status} | 품목 수:{" "}
                          {request.items?.length || 0} | 총 금액:{" "}
                          {(request.totalAmount || 0).toLocaleString()}원 |
                          납기일: {request.deliveryDate}
                        </>
                      }
                    />
                  </ListItemButton>
                </ListItem>
              ))
            ) : (
              <ListItem>
                <ListItemText primary="검색 결과가 없습니다." />
              </ListItem>
            )}
          </List>
        </DialogContent>
        <DialogActions>
          <Button onClick={() => setIsPurchaseRequestModalOpen(false)}>
            취소
          </Button>
        </DialogActions>
      </Dialog>

      {/* 공급자 선택 모달 */}
      <Dialog
        open={isSupplierModalOpen}
        onClose={() => setIsSupplierModalOpen(false)}
        maxWidth="md"
        fullWidth>
        <DialogTitle>공급자 선택 (여러 업체 선택 가능)</DialogTitle>
        <DialogContent>
          <TextField
            fullWidth
            label="공급자명 또는 ID 검색"
            variant="outlined"
            value={supplierSearchTerm}
            onChange={(e) => setSupplierSearchTerm(e.target.value)}
            sx={{ mt: 2, mb: 2 }}
          />
          <Typography
            variant="caption"
            color="text.secondary"
            sx={{ mb: 1, display: "block" }}>
            선택된 공급자: {formData.suppliers.length}개
          </Typography>
          <List sx={{ maxHeight: 400, overflow: "auto" }}>
            {filteredSuppliers.length > 0 ? (
              filteredSuppliers.map((supplier) => {
                // 이미 선택된 공급자인지 확인
                const isSelected = formData.suppliers.some(
                  (s) => s.id === supplier.id
                );

                return (
                  <ListItem key={supplier.id} disablePadding>
                    <ListItemButton
                      onClick={() => handleSupplierSelect(supplier)}
                      selected={isSelected}
                      sx={{
                        backgroundColor: isSelected
                          ? "rgba(0, 114, 178, 0.1)"
                          : "transparent",
                        "&.Mui-selected": {
                          backgroundColor: "rgba(0, 114, 178, 0.1)"
                        },
                        "&.Mui-selected:hover": {
                          backgroundColor: "rgba(0, 114, 178, 0.2)"
                        }
                      }}>
                      <ListItemText
                        primary={
                          <Typography>
                            {isSelected && "✓ "}
                            {supplier.id}: {supplier.name}
                          </Typography>
                        }
                        secondary={
                          <>
                            사업자등록번호: {supplier.businessNumber} | 연락처:{" "}
                            {supplier.contact} | 이메일: {supplier.email}
                          </>
                        }
                      />
                    </ListItemButton>
                  </ListItem>
                );
              })
            ) : (
              <ListItem>
                <ListItemText primary="검색 결과가 없습니다." />
              </ListItem>
            )}
          </List>
        </DialogContent>
        <DialogActions>
          <Button
            onClick={() => setIsSupplierModalOpen(false)}
            color="secondary">
            취소
          </Button>
          <Button
            onClick={handleSupplierSelectionComplete}
            color="primary"
            variant="contained">
            선택 완료 ({formData.suppliers.length}개)
          </Button>
        </DialogActions>
      </Dialog>
    </Box>
  );
}

// PropTypes 정의
BiddingFormPage.propTypes = {
  mode: PropTypes.oneOf(["create", "edit"]),
  biddingId: PropTypes.number,
  onSave: PropTypes.func,
  onCancel: PropTypes.func
};

export default BiddingFormPage;<|MERGE_RESOLUTION|>--- conflicted
+++ resolved
@@ -25,12 +25,8 @@
   ListItemButton,
   ListItemText,
   CircularProgress,
-<<<<<<< HEAD
-  Alert
-=======
   Alert,
   IconButton
->>>>>>> ddbd1c3c
 } from "@mui/material";
 import {
   AttachFile as AttachFileIcon,
@@ -39,22 +35,6 @@
 } from "@mui/icons-material";
 
 // 헬퍼 함수 import
-<<<<<<< HEAD
-import {
-  INITIAL_FORM_DATA,
-  mapBiddingDataToFormData,
-  transformFormDataToApiFormat
-} from "./helpers/biddingHelpers";
-
-function BiddingFormPage() {
-  const navigate = useNavigate();
-  const { id } = useParams();
-  const mode = id ? "edit" : "create";
-  const biddingId = id ? parseInt(id) : null;
-
-  // Redux에서 인증 상태 가져오기
-  const { user } = useSelector((state) => state.auth);
-=======
 import { BiddingStatus, BiddingMethod, UserRole } from "./helpers/biddingTypes";
 import {
   getStatusText,
@@ -63,7 +43,6 @@
   mapBiddingDataToFormData
 } from "./helpers/commonBiddingHelpers";
 import { validateBiddingForm } from "./helpers/BuyerBiddingHelpers";
->>>>>>> ddbd1c3c
 
 // 초기 폼 데이터
 const INITIAL_FORM_DATA = {
@@ -103,18 +82,12 @@
 
   // 상태 관리
   const [formData, setFormData] = useState(INITIAL_FORM_DATA);
-<<<<<<< HEAD
-  const [errors, setErrors] = useState({});
-  const [requestError, setRequestError] = useState("");
-  const [isLoading, setIsLoading] = useState(mode === "edit");
-=======
   const [suppliers, setSuppliers] = useState([]);
   const [purchaseRequests, setPurchaseRequests] = useState([]);
   const [errors, setErrors] = useState({});
   const [requestError, setRequestError] = useState("");
   const [isLoading, setIsLoading] = useState(mode === "edit");
   const [isSubmitting, setIsSubmitting] = useState(false);
->>>>>>> ddbd1c3c
   const [fileList, setFileList] = useState([]);
   const [originalBidMethod, setOriginalBidMethod] = useState(null);
 
@@ -124,13 +97,43 @@
   const [isSupplierModalOpen, setIsSupplierModalOpen] = useState(false);
   const [searchTerm, setSearchTerm] = useState("");
   const [supplierSearchTerm, setSupplierSearchTerm] = useState("");
-<<<<<<< HEAD
-
-  // 데이터 상태 (초기값을 샘플 데이터로 설정)
-  const [purchaseRequests, setPurchaseRequests] = useState(
-    samplePurchaseRequests
-  );
-  const [suppliers, setSuppliers] = useState(sampleSuppliers);
+
+  // 페이지 로드 시 suppliers 데이터 가져오기 함수 추가
+  const fetchSuppliers = async () => {
+    try {
+      setIsLoading(true);
+      const response = await fetchWithAuth(`${API_URL}suppliers/active`);
+
+      if (!response.ok) {
+        throw new Error("공급사 목록을 가져오는데 실패했습니다.");
+      }
+
+      const data = await response.json();
+      setSuppliers(data);
+    } catch (error) {
+      console.error("공급사 목록 가져오기 실패:", error);
+      setRequestError("공급사 정보를 불러오는데 실패했습니다.");
+    } finally {
+      setIsLoading(false);
+    }
+  };
+
+  // 구매 요청 목록 가져오기
+  const fetchPurchaseRequests = async () => {
+    try {
+      const response = await fetchWithAuth(
+        `${API_URL}purchase-requests/active`
+      );
+      if (!response.ok) {
+        throw new Error("구매 요청 목록을 가져오는데 실패했습니다.");
+      }
+
+      const data = await response.json();
+      setPurchaseRequests(data || []);
+    } catch (error) {
+      console.error("구매 요청 목록 가져오기 실패:", error);
+    }
+  };
 
   // 입력 필드 변경 핸들러
   const handleChange = (e) => {
@@ -170,84 +173,6 @@
             conditions: value // API 요청 시 conditions 필드로 매핑되도록
           };
 
-=======
-
-  // 페이지 로드 시 suppliers 데이터 가져오기 함수 추가
-  const fetchSuppliers = async () => {
-    try {
-      setIsLoading(true);
-      const response = await fetchWithAuth(`${API_URL}suppliers/active`);
-
-      if (!response.ok) {
-        throw new Error("공급사 목록을 가져오는데 실패했습니다.");
-      }
-
-      const data = await response.json();
-      setSuppliers(data);
-    } catch (error) {
-      console.error("공급사 목록 가져오기 실패:", error);
-      setRequestError("공급사 정보를 불러오는데 실패했습니다.");
-    } finally {
-      setIsLoading(false);
-    }
-  };
-
-  // 구매 요청 목록 가져오기
-  const fetchPurchaseRequests = async () => {
-    try {
-      const response = await fetchWithAuth(
-        `${API_URL}purchase-requests/active`
-      );
-      if (!response.ok) {
-        throw new Error("구매 요청 목록을 가져오는데 실패했습니다.");
-      }
-
-      const data = await response.json();
-      setPurchaseRequests(data || []);
-    } catch (error) {
-      console.error("구매 요청 목록 가져오기 실패:", error);
-    }
-  };
-
-  // 입력 필드 변경 핸들러
-  const handleChange = (e) => {
-    const { name, value, type, checked } = e.target;
-
-    setFormData((prev) => {
-      switch (name) {
-        case "status":
-          // 상세 페이지에서만 상태 변경 가능하도록 수정 모드에서는 변경 방지
-          return mode === "create"
-            ? {
-                ...prev,
-                status: {
-                  parentCode: "BIDDING",
-                  childCode: value
-                }
-              }
-            : prev;
-
-        case "bidMethod":
-          // 최초 등록 시에만 입찰 방식 변경 가능
-          return mode === "create"
-            ? {
-                ...prev,
-                bidMethod: value,
-                ...(value === "가격제안" && {
-                  itemQuantity: 0,
-                  unitPrice: 0
-                })
-              }
-            : prev;
-
-        case "biddingConditions": // 입찰 조건 필드 수정
-          return {
-            ...prev,
-            biddingConditions: value,
-            conditions: value // API 요청 시 conditions 필드로 매핑되도록
-          };
-
->>>>>>> ddbd1c3c
         default:
           return {
             ...prev,
@@ -255,8 +180,6 @@
           };
       }
     });
-<<<<<<< HEAD
-=======
 
     // 오류 메시지 초기화
     if (errors[name]) {
@@ -265,7 +188,6 @@
         [name]: null
       }));
     }
->>>>>>> ddbd1c3c
   };
 
   // 수량 및 단가 변경 핸들러
@@ -289,22 +211,14 @@
           ? safeValue
           : Math.max(0, Number(formData.unitPrice) || 0);
       const supplyPrice = quantity * unitPrice;
-<<<<<<< HEAD
-      const vat = supplyPrice * 0.1;
-=======
       const vat = Math.round(supplyPrice * 0.1);
       const totalAmount = supplyPrice + vat;
->>>>>>> ddbd1c3c
 
       setFormData((prev) => ({
         ...prev,
         supplyPrice,
-<<<<<<< HEAD
-        vat
-=======
         vat,
         totalAmount
->>>>>>> ddbd1c3c
       }));
     }
   };
@@ -317,7 +231,6 @@
       deadline: value
     }));
   };
-<<<<<<< HEAD
 
   // 파일 타입 제한 및 최대 크기 설정
   const ALLOWED_FILE_TYPES = [
@@ -329,24 +242,9 @@
     "application/vnd.openxmlformats-officedocument.wordprocessingml.document"
   ];
   const MAX_FILE_SIZE = 50 * 1024 * 1024; // 50MB
-  // 파일 변경 핸들러 개선
-  function handleFileChange(event) {
-=======
-
-  // 파일 타입 제한 및 최대 크기 설정
-  const ALLOWED_FILE_TYPES = [
-    "image/jpeg",
-    "image/png",
-    "application/pdf",
-    "image/gif",
-    "application/msword",
-    "application/vnd.openxmlformats-officedocument.wordprocessingml.document"
-  ];
-  const MAX_FILE_SIZE = 50 * 1024 * 1024; // 50MB
 
   // 파일 변경 핸들러
   const handleFileChange = (event) => {
->>>>>>> ddbd1c3c
     const files = Array.from(event.target.files);
     const validFiles = files.filter((file) => {
       // 파일 타입 및 크기 검증
@@ -373,15 +271,14 @@
         ...prevForm,
         files: updatedFiles
       }));
-<<<<<<< HEAD
 
       return updatedFiles;
     });
-  }
-  // 파일 다운로드 핸들러 추가
+  };
+
+  // 파일 다운로드 핸들러
   const handleFileDownload = async (filename) => {
     try {
-      // GET 요청으로 변경
       const response = await fetchWithAuth(
         `${API_URL}biddings/download-file?filename=${encodeURIComponent(
           filename
@@ -409,98 +306,6 @@
     }
   };
 
-  // 파일 삭제 핸들러 추가
-  const handleFileDelete = (fileToDelete) => {
-    setFileList((prev) => {
-      const updatedFiles = prev.filter(
-        (file) => file.name !== fileToDelete.name && file !== fileToDelete
-      );
-
-      // formData의 files도 업데이트
-      setFormData((prevForm) => ({
-        ...prevForm,
-        files: updatedFiles
-      }));
-
-      return updatedFiles;
-    });
-  };
-
-  // 폼 제출 핸들러
-  const handleSubmit = async (e) => {
-    e.preventDefault();
-
-    // 유효성 검사 로직 (기존 코드 유지)
-    const validationErrors = {};
-
-    if (!formData.purchaseRequestCode) {
-      validationErrors.purchaseRequestCode = "구매 요청을 선택해주세요.";
-    }
-
-    if (!formData.suppliers || formData.suppliers.length === 0) {
-      validationErrors.suppliers = "공급자를 한 명 이상 선택해주세요.";
-    }
-
-    if (!formData.deadline) {
-      validationErrors.deadline = "마감 일자는 필수 입력 값입니다.";
-    }
-
-    if (!formData.biddingConditions) {
-      validationErrors.biddingConditions = "입찰 조건은 필수 입력 값입니다.";
-    }
-
-    // 추가 유효성 검사 (기존 코드 유지)
-    if (formData.bidMethod !== "가격제안") {
-      const quantity = Number(formData.itemQuantity);
-      const unitPrice = Number(formData.unitPrice);
-
-      if (isNaN(quantity) || quantity < 0) {
-        validationErrors.itemQuantity = "수량은 0 이상의 숫자여야 합니다.";
-      }
-
-      if (isNaN(unitPrice) || unitPrice < 0) {
-        validationErrors.unitPrice = "단가는 0 이상의 숫자여야 합니다.";
-      }
-=======
-
-      return updatedFiles;
-    });
-  };
-
-  // 파일 다운로드 핸들러
-  const handleFileDownload = async (filename) => {
-    try {
-      const response = await fetchWithAuth(
-        `${API_URL}biddings/download-file?filename=${encodeURIComponent(
-          filename
-        )}`,
-        { method: "GET" }
-      );
-
-      if (!response.ok) {
-        throw new Error("파일을 다운로드할 수 없습니다.");
-      }
-
-      // Blob으로 변환 및 다운로드
-      const blob = await response.blob();
-      const downloadUrl = window.URL.createObjectURL(blob);
-      const link = document.createElement("a");
-      link.href = downloadUrl;
-      link.download = filename;
-      document.body.appendChild(link);
-      link.click();
-      link.remove();
-      window.URL.revokeObjectURL(downloadUrl);
-    } catch (error) {
-      console.error("파일 다운로드 중 오류:", error);
-      alert("파일을 다운로드할 수 없습니다.");
->>>>>>> ddbd1c3c
-    }
-  };
-
-<<<<<<< HEAD
-    if (Object.keys(validationErrors).length > 0) {
-=======
   // 파일 삭제 핸들러
   const handleFileDelete = (fileToDelete) => {
     setFileList((prev) => {
@@ -529,83 +334,11 @@
     );
 
     if (!isValid) {
->>>>>>> ddbd1c3c
       setErrors(validationErrors);
       return;
     }
 
     try {
-<<<<<<< HEAD
-      setIsLoading(true);
-      setRequestError("");
-
-      // API 데이터 준비 (백엔드 DTO에 맞게 수정)
-      const apiData = transformFormDataToApiFormat(formData, user);
-
-      // 파일 업로드 로직
-      const formDataObj = new FormData();
-      formDataObj.append("data", JSON.stringify(apiData));
-
-      // 파일 추가 (새로 추가된 파일만)
-      fileList.forEach((file) => {
-        if (file instanceof File) {
-          formDataObj.append("files", file);
-        }
-      });
-
-      // 디버깅 로그
-      console.log("서버에 보내는 데이터:", JSON.stringify(apiData, null, 2));
-
-      // 요청 옵션 설정
-      const url =
-        mode === "create"
-          ? `${API_URL}biddings`
-          : `${API_URL}biddings/${biddingId}`;
-
-      const method = mode === "create" ? "POST" : "PUT";
-
-      // 파일이 있는 경우 multipart/form-data로 전송
-      let response;
-      if (
-        fileList &&
-        fileList.length > 0 &&
-        fileList.some((file) => file instanceof File)
-      ) {
-        const formDataObj = new FormData();
-        formDataObj.append("data", JSON.stringify(apiData));
-
-        fileList.forEach((file) => {
-          if (file instanceof File) {
-            formDataObj.append("files", file);
-          }
-        });
-
-        response = await fetchWithAuth(url, {
-          method: method,
-          body: formDataObj
-        });
-      } else {
-        // 파일 없으면 JSON으로 전송
-        response = await fetchWithAuth(url, {
-          method: method,
-          headers: {
-            "Content-Type": "application/json"
-          },
-          body: JSON.stringify(apiData)
-        });
-      }
-
-      console.log("서버 응답 상태:", response.status);
-
-      if (!response.ok) {
-        const errorText = await response.text();
-        console.error("서버 에러 응답:", errorText);
-        throw new Error(
-          `HTTP error! Status: ${response.status}, Body: ${
-            errorText || "응답 없음"
-          }`
-        );
-=======
       setIsSubmitting(true);
       setRequestError("");
 
@@ -683,22 +416,10 @@
           }되었습니다.`
         );
         navigate(`/biddings/${data.id}`);
->>>>>>> ddbd1c3c
       }
-
-      // 성공 알림
-      alert(`입찰 공고가 ${mode === "create" ? "등록" : "수정"}되었습니다.`);
-
-      // 목록 페이지로 이동
-      navigate("/biddings");
     } catch (error) {
-<<<<<<< HEAD
-      console.error("저장 중 오류:", error);
-      setRequestError(error.message);
-=======
       console.error("입찰 공고 제출 오류:", error);
       alert(`오류가 발생했습니다: ${error.message}`);
->>>>>>> ddbd1c3c
     } finally {
       setIsSubmitting(false);
     }
@@ -748,20 +469,12 @@
           ) {
             // 공급자 정보가 없는 경우, description에서 추출 시도
             if (mappedFormData.description) {
-<<<<<<< HEAD
-              const supplierNames = mappedFormData.description
-=======
               const companyName = mappedFormData.description
->>>>>>> ddbd1c3c
                 .split(",")
                 .map((name) => name.trim());
               // 가능하다면 이름으로 공급자 객체 찾기
               const foundSuppliers = suppliers.filter((s) =>
-<<<<<<< HEAD
-                supplierNames.includes(s.name)
-=======
                 companyName.includes(s.name)
->>>>>>> ddbd1c3c
               );
 
               if (foundSuppliers.length > 0) {
@@ -779,11 +492,8 @@
       }
     };
 
-<<<<<<< HEAD
-=======
     fetchSuppliers();
     fetchPurchaseRequests();
->>>>>>> ddbd1c3c
     fetchBiddingData();
   }, [mode, biddingId, suppliers]);
 
@@ -820,17 +530,6 @@
   // 공급자 선택 핸들러
   const handleSupplierSelect = (supplier) => {
     setFormData((prev) => {
-<<<<<<< HEAD
-      const updatedSuppliers = prev.suppliers.some((s) => s.id === supplier.id)
-        ? prev.suppliers.filter((s) => s.id !== supplier.id)
-        : [...prev.suppliers, supplier];
-
-      return {
-        ...prev,
-        suppliers: updatedSuppliers,
-        description: updatedSuppliers.map((s) => s.name).join(", ")
-      };
-=======
       // 이미 선택된 공급자인지 확인
       const isSelected = prev.suppliers.some((s) => s.id === supplier.id);
 
@@ -847,7 +546,6 @@
           suppliers: [...prev.suppliers, supplier]
         };
       }
->>>>>>> ddbd1c3c
     });
   };
 
@@ -870,11 +568,7 @@
       supplier.id?.toString().includes(supplierSearchTerm)
   );
 
-<<<<<<< HEAD
-  // 파일 렌더링 컴포넌트
-=======
   // 파일 리스트 렌더링
->>>>>>> ddbd1c3c
   const renderFileList = () => {
     return (
       <Box sx={{ mt: 2 }}>
@@ -919,11 +613,7 @@
     );
   };
 
-<<<<<<< HEAD
-  // 파일 첨부 input 수정
-=======
   // 파일 첨부 input 컴포넌트
->>>>>>> ddbd1c3c
   const renderFileUploadInput = () => (
     <>
       <input
@@ -1079,15 +769,10 @@
                   label="입찰 방식"
                   onChange={handleChange}
                   disabled={mode === "edit"}>
-<<<<<<< HEAD
-                  <MenuItem value="정가제안">정가제안</MenuItem>
-                  <MenuItem value="가격제안">가격제안</MenuItem>
-=======
                   <MenuItem value={BiddingMethod.FIXED_PRICE}>
                     정가제안
                   </MenuItem>
                   <MenuItem value={BiddingMethod.OPEN_PRICE}>가격제안</MenuItem>
->>>>>>> ddbd1c3c
                 </Select>
               </FormControl>
             </Grid>
@@ -1103,17 +788,10 @@
                   label="상태"
                   onChange={handleChange}
                   disabled={mode === "edit"}>
-<<<<<<< HEAD
-                  <MenuItem value="PENDING">대기중</MenuItem>
-                  <MenuItem value="ONGOING">진행중</MenuItem>
-                  <MenuItem value="CLOSED">마감</MenuItem>
-                  <MenuItem value="CANCELED">취소</MenuItem>
-=======
                   <MenuItem value={BiddingStatus.PENDING}>대기중</MenuItem>
                   <MenuItem value={BiddingStatus.ONGOING}>진행중</MenuItem>
                   <MenuItem value={BiddingStatus.CLOSED}>마감</MenuItem>
                   <MenuItem value={BiddingStatus.CANCELED}>취소</MenuItem>
->>>>>>> ddbd1c3c
                 </Select>
               </FormControl>
             </Grid>
@@ -1127,16 +805,12 @@
                 onChange={(e) =>
                   handleNumberChange("itemQuantity", Number(e.target.value))
                 }
-<<<<<<< HEAD
-                disabled={mode === "edit" || formData.bidMethod === "가격제안"}
-=======
                 disabled={
                   mode === "edit" ||
                   formData.bidMethod === BiddingMethod.OPEN_PRICE
                 }
                 error={!!errors.itemQuantity}
                 helperText={errors.itemQuantity}
->>>>>>> ddbd1c3c
                 margin="normal"
               />
             </Grid>
@@ -1150,16 +824,12 @@
                 onChange={(e) =>
                   handleNumberChange("unitPrice", Number(e.target.value))
                 }
-<<<<<<< HEAD
-                disabled={mode === "edit" || formData.bidMethod === "가격제안"}
-=======
                 disabled={
                   mode === "edit" ||
                   formData.bidMethod === BiddingMethod.OPEN_PRICE
                 }
                 error={!!errors.unitPrice}
                 helperText={errors.unitPrice}
->>>>>>> ddbd1c3c
                 margin="normal"
               />
             </Grid>
@@ -1195,22 +865,6 @@
                 </Select>
               </FormControl>
             </Grid>
-<<<<<<< HEAD
-            {/* 입찰 조건 필드 수정 */}
-            <TextField
-              fullWidth
-              label="입찰 조건"
-              name="biddingConditions"
-              multiline
-              rows={4}
-              value={formData.biddingConditions}
-              onChange={handleChange}
-              placeholder="예: 1. 납품 일정 2. 품질 요구사항 3. 결제 조건 등"
-              error={!!errors.biddingConditions}
-              helperText={errors.biddingConditions}
-              margin="normal"
-            />
-=======
             {/* 입찰 조건 필드 */}
             <Grid item xs={12}>
               <TextField
@@ -1227,7 +881,6 @@
                 margin="normal"
               />
             </Grid>
->>>>>>> ddbd1c3c
             <Grid item xs={12}>
               <TextField
                 fullWidth
@@ -1241,19 +894,6 @@
                 margin="normal"
               />
             </Grid>
-<<<<<<< HEAD
-          </Grid>
-          {/* 첨부 파일 */}
-          <Grid item xs={12}>
-            {renderFileUploadInput()}
-            {renderFileList()}
-            <Typography variant="body2" color="textSecondary">
-              {fileList.length > 0
-                ? `첨부된 파일: ${fileList.map((file) => file.name).join(", ")}`
-                : "첨부된 파일이 없습니다."}
-            </Typography>
-          </Grid>
-=======
           </Grid>
           {/* 첨부 파일 */}
           <Box sx={{ mt: 3 }}>
@@ -1263,7 +903,6 @@
             {renderFileList()}
             {renderFileUploadInput()}
           </Box>
->>>>>>> ddbd1c3c
         </Paper>
 
         <Box sx={{ mt: 3, display: "flex", gap: 2 }}>
@@ -1271,13 +910,8 @@
             variant="contained"
             color="primary"
             type="submit"
-<<<<<<< HEAD
-            disabled={isLoading}>
-            {isLoading ? (
-=======
             disabled={isSubmitting}>
             {isSubmitting ? (
->>>>>>> ddbd1c3c
               <CircularProgress size={24} />
             ) : mode === "create" ? (
               "등록"
@@ -1288,11 +922,7 @@
           <Button
             variant="outlined"
             type="button"
-<<<<<<< HEAD
-            disabled={isLoading}
-=======
             disabled={isSubmitting}
->>>>>>> ddbd1c3c
             onClick={handleCancel}>
             취소
           </Button>
