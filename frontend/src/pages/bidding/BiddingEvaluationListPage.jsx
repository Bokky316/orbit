import React, { useState, useEffect } from "react";
import {
  Box,
  Typography,
  Paper,
  Table,
  TableBody,
  TableCell,
  TableContainer,
  TableHead,
  TableRow,
  CircularProgress,
  Alert,
  Button,
  TextField,
  InputAdornment,
  Chip
} from "@mui/material";
import { Search as SearchIcon } from "@mui/icons-material";
import { useNavigate } from "react-router-dom";
import { API_URL } from "@/utils/constants";
import { fetchWithAuth } from "@/utils/fetchWithAuth";
<<<<<<< HEAD
import { getStatusText } from "./helpers/biddingHelpers";
=======
>>>>>>> ddbd1c3c

function BiddingEvaluationListPage() {
  const navigate = useNavigate();

  // 상태 관리
  const [isLoading, setIsLoading] = useState(false);
  const [error, setError] = useState(null);
  const [evaluations, setEvaluations] = useState([]);
  const [searchTerm, setSearchTerm] = useState("");

  // 임의의 구매요청 리스트 샘플 데이터
  const samplePurchaseRequests = [
    {
      id: 1001,
      purchaseRequestId: "PR-2025-0001",
      bidNumber: "BID-2025-0042",
      title: "서버 장비 구매",
      description: "데이터 센터 확장을 위한 서버 장비 구매",
      bidMethod: "가격제안",
      startDate: "2025-02-10",
      endDate: "2025-03-10",
      totalAmount: 50000000,
      evaluationCount: 3,
      participationCount: 5
    },
    {
      id: 1002,
      purchaseRequestId: "PR-2025-0008",
      bidNumber: "BID-2025-0098",
      title: "개발자용 노트북 구매",
      description: "신규 입사자 및 노후장비 교체용 노트북 구매",
      bidMethod: "정가제안",
      startDate: "2025-02-15",
      endDate: "2025-03-05",
      totalAmount: 35000000,
      evaluationCount: 2,
      participationCount: 3
    },
    {
      id: 1003,
      purchaseRequestId: "PR-2025-0015",
      bidNumber: "BID-2025-0127",
      title: "사무용 가구 구매",
      description: "신규 사무실 구축을 위한 사무용 가구 구매",
      bidMethod: "가격제안",
      startDate: "2025-03-01",
      endDate: "2025-03-20",
      totalAmount: 15000000,
      evaluationCount: 1,
      participationCount: 4
    },
    {
      id: 1004,
      purchaseRequestId: "PR-2025-0023",
      bidNumber: "BID-2025-0156",
      title: "네트워크 장비 업그레이드",
      description: "네트워크 인프라 개선을 위한 장비 업그레이드",
      bidMethod: "정가제안",
      startDate: "2025-02-28",
      endDate: "2025-03-18",
      totalAmount: 25000000,
      evaluationCount: 4,
      participationCount: 4
    },
    {
      id: 1005,
      purchaseRequestId: "PR-2025-0031",
      bidNumber: "BID-2025-0189",
      title: "클라우드 서비스 도입",
      description: "하이브리드 클라우드 인프라 구축을 위한 서비스 도입",
      bidMethod: "가격제안",
      startDate: "2025-03-05",
      endDate: "2025-03-25",
      totalAmount: 60000000,
      evaluationCount: 0,
      participationCount: 2
    }
  ];

  // 컴포넌트 마운트시 샘플 데이터 로드
  useEffect(() => {
    setEvaluations(samplePurchaseRequests);
  }, []);

  // 필터링된 데이터
  const filteredEvaluations = evaluations.filter((evaluation) => {
    const searchText = searchTerm.toLowerCase();

    return (
      (evaluation.purchaseRequestId &&
        evaluation.purchaseRequestId.toLowerCase().includes(searchText)) ||
      (evaluation.bidNumber &&
        evaluation.bidNumber.toLowerCase().includes(searchText)) ||
      (evaluation.title && evaluation.title.toLowerCase().includes(searchText))
    );
  });

  // 테이블 행 클릭 핸들러
  const handleRowClick = (biddingId) => {
    navigate(`/biddings/evaluations/${biddingId}`);
  };

  // 평가 기간 포맷팅 함수
  const formatBiddingPeriod = (startDate, endDate) => {
    if (!startDate || !endDate) return "-";
    return `${startDate} ~ ${endDate}`;
  };

  // 로딩 중
  if (isLoading) {
    return (
      <Box
        sx={{
          display: "flex",
          justifyContent: "center",
          alignItems: "center",
          height: "70vh"
        }}>
        <CircularProgress />
      </Box>
    );
  }

  // 오류 발생
  if (error) {
    return (
      <Box sx={{ p: 4 }}>
        <Alert severity="error" sx={{ mb: 2 }}>
          {error}
        </Alert>
        <Button variant="contained" onClick={() => setError(null)}>
          다시 시도
        </Button>
      </Box>
    );
  }

  return (
    <Box sx={{ p: 4 }}>
      <Typography variant="h4" gutterBottom>
        협력사 평가 목록
      </Typography>

      {/* 검색 필드 */}
      <Box sx={{ mb: 3 }}>
        <TextField
          fullWidth
          placeholder="구매요청번호, 공고번호, 공고명으로 검색"
          value={searchTerm}
          onChange={(e) => setSearchTerm(e.target.value)}
          InputProps={{
            startAdornment: (
              <InputAdornment position="start">
                <SearchIcon />
              </InputAdornment>
            )
          }}
        />
      </Box>

      {/* 평가 목록 테이블 */}
      <TableContainer component={Paper}>
        <Table>
          <TableHead>
            <TableRow sx={{ backgroundColor: "#f5f5f5" }}>
              <TableCell>구매요청번호</TableCell>
              <TableCell>공고번호</TableCell>
              <TableCell>공고명</TableCell>
              <TableCell>입찰방식</TableCell>
              <TableCell>공고기간</TableCell>
              <TableCell>평가현황</TableCell>
              <TableCell>상태</TableCell>
            </TableRow>
          </TableHead>
          <TableBody>
            {filteredEvaluations.length > 0 ? (
              filteredEvaluations.map((evaluation) => {
                // 평가 상태에 따른 색상 및 텍스트
                const evaluationStatus =
                  evaluation.evaluationCount === 0
                    ? "미평가"
                    : evaluation.evaluationCount ===
                      evaluation.participationCount
                    ? "평가완료"
                    : "평가중";

                const statusColor =
                  evaluationStatus === "미평가"
                    ? "default"
                    : evaluationStatus === "평가완료"
                    ? "success"
                    : "warning";

                return (
                  <TableRow
                    key={evaluation.id}
                    hover
                    onClick={() => handleRowClick(evaluation.id)}
                    sx={{ cursor: "pointer" }}>
                    <TableCell>{evaluation.purchaseRequestId}</TableCell>
                    <TableCell>{evaluation.bidNumber}</TableCell>
                    <TableCell>{evaluation.title}</TableCell>
                    <TableCell>{evaluation.bidMethod}</TableCell>
                    <TableCell>
                      {formatBiddingPeriod(
                        evaluation.startDate,
                        evaluation.endDate
                      )}
                    </TableCell>
                    <TableCell>
                      {evaluation.evaluationCount}/
                      {evaluation.participationCount}
                    </TableCell>
                    <TableCell>
                      <Chip
                        label={evaluationStatus}
                        color={statusColor}
                        size="small"
                      />
                    </TableCell>
                  </TableRow>
                );
              })
            ) : (
              <TableRow>
                <TableCell colSpan={7} align="center">
                  평가 정보가 없습니다.
                </TableCell>
              </TableRow>
            )}
          </TableBody>
        </Table>
      </TableContainer>
    </Box>
  );
}

export default BiddingEvaluationListPage;<|MERGE_RESOLUTION|>--- conflicted
+++ resolved
@@ -20,10 +20,6 @@
 import { useNavigate } from "react-router-dom";
 import { API_URL } from "@/utils/constants";
 import { fetchWithAuth } from "@/utils/fetchWithAuth";
-<<<<<<< HEAD
-import { getStatusText } from "./helpers/biddingHelpers";
-=======
->>>>>>> ddbd1c3c
 
 function BiddingEvaluationListPage() {
   const navigate = useNavigate();
