--- conflicted
+++ resolved
@@ -7,50 +7,6 @@
 
 const Home = () => {
   return (
-<<<<<<< HEAD
-    <Box
-      sx={{
-        display: "flex",
-        flexDirection: "column",
-        alignItems: "center",
-        justifyContent: "center",
-        height: "100vh",
-        gap: 2,
-      }}
-    >
-      <h1 className="text-3xl font-bold mb-4">Home</h1>
-      <Link to="/login" style={{ textDecoration: "none" }}>
-        <Button variant="contained" color="primary">
-          로그인
-        </Button>
-      </Link>
-      <Link to="/biddings" style={{ textDecoration: "none" }}>
-        <Button variant="contained" color="primary">
-          입찰 공고 리스트
-        </Button>
-      </Link>
-      <Link to="/projects" style={{ textDecoration: "none" }}>
-        <Button variant="contained" color="primary">
-          프로젝트 관리
-        </Button>
-      </Link>
-      <Link to="/purchase-requests" style={{ textDecoration: "none" }}>
-        <Button variant="contained" color="primary">
-          구매 요청 관리
-        </Button>
-      </Link>
-      <Link to="/approvals" style={{ textDecoration: "none" }}>
-        <Button variant="contained" color="primary">
-          결재 관리
-        </Button>
-      </Link>
-      <Link to="/inspections" style={{ textDecoration: "none" }}>
-        <Button variant="contained" color="primary">
-          검수목록
-        </Button>
-      </Link>
-    </Box>
-=======
     <div>
       {/* 상단 탑바 (소카테고리) */}
       <TopBar />
@@ -65,7 +21,6 @@
         </main>
       </Box>
     </div>
->>>>>>> d2f057f4
   );
 };
 
