--- conflicted
+++ resolved
@@ -70,54 +70,6 @@
 
       console.log("파싱된 데이터:", parsedData);
 
-<<<<<<< HEAD
-    const handleLogin = async () => {
-        try {
-            const response = await fetch(API_URL + "auth/login", {
-                method: "POST",
-                headers: {
-                    "Content-Type": "application/x-www-form-urlencoded",
-                },
-                body: new URLSearchParams(credentials),
-                credentials: "include", // 쿠키 포함
-            });
-
-            if (!response.ok) {
-                const errorText = await response.text();
-                setErrorMessage(`로그인 실패: ${response.status} - ${errorText}`);
-                return;
-            }
-
-            const data = await response.json(); // JSON 파싱
-            console.log("로그인 성공, 응답 데이터:", data);
-
-            if (data.status === "success") {
-                setTokenAndUser(data); // 유저 정보 및 토큰 저장
-                dispatch(setUser(data)); // Redux에 유저 상태 저장(redux에 isloggedin을 true로 만들어 줌)
-
-                setOpenSnackbar(true);
-                setTimeout(() => {
-                    navigate("/");
-                    window.location.reload();
-                }, 1000);
-            } else {
-                setErrorMessage("로그인 실패: " + data.message);
-            }
-        } catch (error) {
-            console.error("로그인 요청 실패:", error.message);
-            setErrorMessage("네트워크 오류가 발생했습니다. 다시 시도해주세요.");
-        }
-    };
-
-
-   useEffect(() => {
-        const handleKeyDown = (event) => {
-            if (event.key === "Enter" && showLoginFields) {
-                event.preventDefault();
-                handleLogin();
-            }
-        };
-=======
       if (response.ok && parsedData.status === "success") {
         // 사용자 정보 Redux 스토어에 저장
         dispatch(
@@ -166,7 +118,6 @@
 
     return () => document.removeEventListener("keydown", handleKeyDown);
   }, [credentials, showLoginFields]);
->>>>>>> bc12bdc6
 
   return (
     <Box
