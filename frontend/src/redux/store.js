--- conflicted
+++ resolved
@@ -7,14 +7,9 @@
 import projectReducer from "./projectSlice";
 import purchaseRequestReducer from "./purchaseRequestSlice";
 import approvalReducer from "./approvalSlice";
-<<<<<<< HEAD
-import authReducer from "./authSlice"; // authSlice 추가
-import supplierReducer from "./supplier/supplierSlice";
-=======
 import approvalAdminReducer from "./approvalAdminSlice"; // 결재선 관리 리듀서 추가
 import authReducer from "./authSlice";
 import commonCodeReducer from "./commonCodeSlice";
->>>>>>> 0c5d4640
 
 /**
  * Redux Persist의 설정을 정의합니다.
@@ -25,11 +20,7 @@
 const persistConfig = {
     key: "root",
     storage,
-<<<<<<< HEAD
-    whitelist: ["project", "purchaseRequest", "approval", "auth", "supplier"], // auth 리듀서 추가
-=======
     whitelist: ["project", "purchaseRequest", "approval", "approvalAdmin", "auth", "commonCode"], // approvalAdmin 추가
->>>>>>> 0c5d4640
 };
 
 /**
@@ -41,14 +32,9 @@
     project: projectReducer,
     purchaseRequest: purchaseRequestReducer,
     approval: approvalReducer,
-<<<<<<< HEAD
-    auth: authReducer, // auth 리듀서 추가
-    supplier: supplierReducer,
-=======
     approvalAdmin: approvalAdminReducer, // 결재선 관리 리듀서 추가
     auth: authReducer,
     commonCode: commonCodeReducer,
->>>>>>> 0c5d4640
 });
 
 /**
