--- conflicted
+++ resolved
@@ -1,25 +1,9 @@
 package com.orbit.entity.bidding;
-
-import com.orbit.entity.bidding.Bidding;
-import com.orbit.entity.bidding.BiddingParticipation;
-import jakarta.persistence.*;
-import lombok.*;
 
 import java.math.BigDecimal;
 import java.time.LocalDate;
 import java.time.LocalDateTime;
 
-<<<<<<< HEAD
-@Entity
-@Table(name = "bidding_orders")
-@Setter
-@Getter
-@NoArgsConstructor
-@AllArgsConstructor
-@Builder
-public class BiddingOrder {
-
-=======
 import com.orbit.entity.BaseEntity;
 import com.orbit.entity.Notification;
 import com.orbit.entity.member.Member;
@@ -51,112 +35,86 @@
 @Builder
 public class BiddingOrder extends BaseEntity {
     
->>>>>>> ddbd1c3c
     @Id
     @GeneratedValue(strategy = GenerationType.IDENTITY)
     private Long id;
-
+    
     @Column(unique = true)
     private String orderNumber; // 발주 번호
-
+    
     @ManyToOne(fetch = FetchType.LAZY)
     @JoinColumn(name = "bidding_id", insertable = false, updatable = false)
     private Bidding bidding; // 연관된 입찰
-
+    
     @Column(name = "bidding_id", nullable = false)
     private Long biddingId; // 입찰 ID
-
+    
     @ManyToOne(fetch = FetchType.LAZY)
     @JoinColumn(name = "bidding_participation_id", insertable = false, updatable = false)
     private BiddingParticipation biddingParticipation; // 입찰자 참여 정보
-
+    
     @Column(name = "bidding_participation_id", nullable = false)
     private Long biddingParticipationId; // 입찰 참여 ID
-<<<<<<< HEAD
-
-
-=======
     
     @Column(name = "purchase_request_item_id", nullable = false)
     private Long purchaseRequestItemId; // 구매 요청 품목 ID    
     
->>>>>>> ddbd1c3c
     @Column(name = "supplier_id", nullable = false)
     private Long supplierId; // 공급자 ID
-
+    
     @Column(name = "supplier_name")
     private String supplierName; // 공급자명
-
+    
     @Column(name = "is_selected_bidder", columnDefinition = "boolean default true")
     private boolean isSelectedBidder; // 낙찰자 여부
-
+    
     @Column(name = "bidder_selected_at")
     private LocalDateTime bidderSelectedAt; // 낙찰자 선정 일시
-
+    
     @Column(nullable = false)
     private String title; // 발주 제목
-
+    
     @Column(columnDefinition = "TEXT")
     private String description; // 발주 설명
-
-    @Column(name = "purchase_request_item_id", nullable = false)
-    private Long purchaseRequestItemId; // 구매 요청 품목 ID
-
+    
     @Column(name = "quantity", nullable = false)
     private Integer quantity; // 수량
-
+    
     @Column(name = "unit_price")
     private BigDecimal unitPrice; // 단가
-
+    
     @Column(name = "supply_price")
     private BigDecimal supplyPrice; // 공급가액
-
+    
     @Column(name = "vat")
     private BigDecimal vat; // 부가세
-
+    
     @Column(name = "total_amount")
     private BigDecimal totalAmount; // 총액
-
+    
     @Column(columnDefinition = "TEXT")
     private String terms; // 계약 조건
-
+    
     @Column(name = "expected_delivery_date")
     private LocalDate expectedDeliveryDate; // 예상 납품일
-<<<<<<< HEAD
-
+    
     private LocalDateTime approvedAt; // 승인 일시
+    
+    @Column(name = "approval_by_id")
+    private Long approvalById; // 승인자 ID
 
     @Column(name = "evaluation_id")
     private Long evaluationId; // 평가 ID
-
-    @Column(name = "approval_by_id")
-    private Long approvalById; // 승인자 ID
-
+    
     @Column(name = "created_by")
     private String createdBy; // // 생성자 ID
-
-=======
-    
-    private LocalDateTime approvedAt; // 승인 일시
-    
-    @Column(name = "approval_by_id")
-    private Long approvalById; // 승인자 ID
-
-    @Column(name = "evaluation_id")
-    private Long evaluationId; // 평가 ID
-    
-    @Column(name = "created_by")
-    private String createdBy; // // 생성자 ID
-    
->>>>>>> ddbd1c3c
+    
     @Column(name = "created_at", updatable = false)
     private LocalDateTime createdAt; // 생성일시
-
+    
     @Column(name = "updated_at")
     private LocalDateTime updatedAt; // 수정일시
 
-<<<<<<< HEAD
-=======
     @Column(name = "deleted")
     @Builder.Default
     private Boolean deleted = false; // 삭제 여부 필드
@@ -285,5 +243,4 @@
     protected void onUpdate() {
         this.updatedAt = LocalDateTime.now();
     }
->>>>>>> ddbd1c3c
 }