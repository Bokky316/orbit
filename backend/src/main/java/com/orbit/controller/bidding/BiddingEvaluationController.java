package com.orbit.controller.bidding;

import java.util.List;

import org.springframework.http.HttpStatus;
import org.springframework.http.ResponseEntity;
<<<<<<< HEAD
=======
import org.springframework.security.core.annotation.AuthenticationPrincipal;
import org.springframework.security.core.userdetails.UserDetails;
>>>>>>> ddbd1c3c
import org.springframework.web.bind.annotation.GetMapping;
import org.springframework.web.bind.annotation.PathVariable;
import org.springframework.web.bind.annotation.PostMapping;
import org.springframework.web.bind.annotation.PutMapping;
import org.springframework.web.bind.annotation.RequestBody;
import org.springframework.web.bind.annotation.RequestMapping;
import org.springframework.web.bind.annotation.RestController;

import com.orbit.dto.bidding.BiddingEvaluationDto;
import com.orbit.entity.member.Member;
import com.orbit.repository.member.MemberRepository;
import com.orbit.service.bidding.BiddingEvaluationService;

import jakarta.validation.Valid;
import lombok.RequiredArgsConstructor;
import lombok.extern.slf4j.Slf4j;

@Slf4j
@RestController
@RequestMapping("/api/evaluations")
@RequiredArgsConstructor
public class BiddingEvaluationController {
    private final BiddingEvaluationService evaluationService;
<<<<<<< HEAD

    @GetMapping
    public ResponseEntity<List<BiddingEvaluationDto>> getAllEvaluations() {
        log.info("전체 평가 목록 조회 요청");
        List<BiddingEvaluationDto> evaluations = evaluationService.getAllEvaluations();
        return ResponseEntity.ok(evaluations);
    }

    /**
     * 입찰 평가 생성
     */
    @PostMapping
    public ResponseEntity<BiddingEvaluationDto> createEvaluation(@Valid @RequestBody BiddingEvaluationDto evaluationDto) {
        log.info("입찰 평가 생성 요청 - 입찰 ID: {}, 입찰 참여 ID: {}", 
                evaluationDto.getBiddingId(), evaluationDto.getBiddingParticipationId());
        
        BiddingEvaluationDto createdEvaluation = evaluationService.createEvaluation(evaluationDto);
        return new ResponseEntity<>(createdEvaluation, HttpStatus.CREATED);
    }
    
    /**
     * 입찰별 평가 목록 조회
     */
    @GetMapping("/by-bidding/{biddingId}")
    public ResponseEntity<List<BiddingEvaluationDto>> getEvaluationsByBiddingId(@PathVariable Long biddingId) {
        log.info("입찰별 평가 목록 조회 요청 - 입찰 ID: {}", biddingId);
        
        List<BiddingEvaluationDto> evaluations = evaluationService.getEvaluationsByBiddingId(biddingId);
        return ResponseEntity.ok(evaluations);
    }
    
    /**
     * 입찰 참여별 평가 조회
     */
    @GetMapping("/by-participation/{participationId}")
    public ResponseEntity<BiddingEvaluationDto> getEvaluationByParticipationId(@PathVariable Long participationId) {
        log.info("입찰 참여별 평가 조회 요청 - 입찰 참여 ID: {}", participationId);
        
        BiddingEvaluationDto evaluation = evaluationService.getEvaluationByParticipationId(participationId);
        return ResponseEntity.ok(evaluation);
    }
    
    
    /**
     * 평가
=======
    private final MemberRepository memberRepository;
    
    /**
     * 평가 목록 조회
     */
    @GetMapping
    public ResponseEntity<List<BiddingEvaluationDto>> getAllEvaluations() {
        log.info("평가 목록 조회 요청");
        
        try {
            List<BiddingEvaluationDto> evaluations = evaluationService.getAllEvaluations();
            return ResponseEntity.ok(evaluations);
        } catch (Exception e) {
            log.error("평가 목록 조회 중 오류 발생", e);
            return ResponseEntity.status(HttpStatus.INTERNAL_SERVER_ERROR).build();
        }
    }
    
    /**
     * 특정 입찰 공고의 평가 목록 조회
     */
    @GetMapping("/bidding/{biddingId}")
    public ResponseEntity<List<BiddingEvaluationDto>> getEvaluationsByBiddingId(@PathVariable Long biddingId) {
        log.info("특정 입찰 공고의 평가 목록 조회 요청 - 입찰 ID: {}", biddingId);
        
        try {
            List<BiddingEvaluationDto> evaluations = evaluationService.getEvaluationsByBiddingId(biddingId);
            return ResponseEntity.ok(evaluations);
        } catch (Exception e) {
            log.error("평가 목록 조회 중 오류 발생", e);
            return ResponseEntity.status(HttpStatus.INTERNAL_SERVER_ERROR).build();
        }
    }
    
    /**
     * 특정 참여에 대한 평가 목록 조회
     */
    @GetMapping("/participation/{participationId}")
    public ResponseEntity<List<BiddingEvaluationDto>> getEvaluationsByParticipationId(@PathVariable Long participationId) {
        log.info("특정 참여에 대한 평가 목록 조회 요청 - 참여 ID: {}", participationId);
        
        try {
            List<BiddingEvaluationDto> evaluations = evaluationService.getEvaluationsByParticipationId(participationId);
            return ResponseEntity.ok(evaluations);
        } catch (Exception e) {
            log.error("평가 목록 조회 중 오류 발생", e);
            return ResponseEntity.status(HttpStatus.INTERNAL_SERVER_ERROR).build();
        }
    }
    
    /**
     * 특정 평가자의 평가 목록 조회
     */
    @GetMapping("/evaluator/{evaluatorId}")
    public ResponseEntity<List<BiddingEvaluationDto>> getEvaluationsByEvaluatorId(@PathVariable Long evaluatorId) {
        log.info("특정 평가자의 평가 목록 조회 요청 - 평가자 ID: {}", evaluatorId);
        
        try {
            List<BiddingEvaluationDto> evaluations = evaluationService.getEvaluationsByEvaluatorId(evaluatorId);
            return ResponseEntity.ok(evaluations);
        } catch (Exception e) {
            log.error("평가 목록 조회 중 오류 발생", e);
            return ResponseEntity.status(HttpStatus.INTERNAL_SERVER_ERROR).build();
        }
    }
    
    /**
     * 평가 상세 조회
     */
    @GetMapping("/{id}")
    public ResponseEntity<BiddingEvaluationDto> getEvaluationById(@PathVariable Long id) {
        log.info("평가 상세 조회 요청 - ID: {}", id);
        
        try {
            BiddingEvaluationDto evaluation = evaluationService.getEvaluationById(id);
            return ResponseEntity.ok(evaluation);
        } catch (Exception e) {
            log.error("평가 상세 조회 중 오류 발생", e);
            return ResponseEntity.status(HttpStatus.INTERNAL_SERVER_ERROR).build();
        }
    }
    
    /**
     * 입찰 참여에 대한 평가 생성
     */
    @PostMapping
    public ResponseEntity<BiddingEvaluationDto> createEvaluation(
            @RequestBody BiddingEvaluationDto evaluationDto,
            @AuthenticationPrincipal UserDetails userDetails
    ) {
        log.info("평가 생성 요청 - 입찰 ID: {}, 참여 ID: {}", 
                evaluationDto.getBiddingId(), evaluationDto.getBiddingParticipationId());
        
        try {
            // 현재 사용자 정보 조회
            Member member = getUserFromUserDetails(userDetails);
            
            // TODO: 권한 체크 로직 추가 (구매자 또는 관리자만 가능하도록)
            
            BiddingEvaluationDto evaluation = evaluationService.createEvaluation(
                    evaluationDto.getBiddingId(), 
                    evaluationDto.getBiddingParticipationId(), 
                    member.getId());
            
            return new ResponseEntity<>(evaluation, HttpStatus.CREATED);
        } catch (IllegalStateException e) {
            log.error("평가 생성 불가: {}", e.getMessage());
            return ResponseEntity.status(HttpStatus.CONFLICT).build();
        } catch (Exception e) {
            log.error("평가 생성 중 오류 발생", e);
            return ResponseEntity.status(HttpStatus.INTERNAL_SERVER_ERROR).build();
        }
    }
    
    /**
     * 평가 점수 업데이트
>>>>>>> ddbd1c3c
     */
    @PutMapping("/{id}")
    public ResponseEntity<BiddingEvaluationDto> updateEvaluation(
            @PathVariable Long id,
<<<<<<< HEAD
            @Valid @RequestBody BiddingEvaluationDto evaluationDto
    ) {
        log.info("평가 수정 요청 - ID: {}", id);
        
        evaluationDto.setId(id);
        BiddingEvaluationDto updatedEvaluation = evaluationService.updateEvaluation(evaluationDto);
        return ResponseEntity.ok(updatedEvaluation);
    }

     /**
     * 특정 입찰의 최고 점수 낙찰자 선정
     */
    @PostMapping("/select-winner/{biddingId}")
    public ResponseEntity<BiddingEvaluationDto> selectWinningBidder(@PathVariable Long biddingId) {
        log.info("입찰 최고 점수 낙찰자 선정 요청 - 입찰 ID: {}", biddingId);
        
        BiddingEvaluationDto winningBidder = evaluationService.selectWinningBidderByHighestScore(biddingId);
        return ResponseEntity.ok(winningBidder);
    }

    /**
     * 공급자별 평가 히스토리 조회
     */
    @GetMapping("/supplier/{supplierName}")
    public ResponseEntity<List<BiddingEvaluationDto>> getSupplierEvaluationHistory(@PathVariable String supplierName) {
        log.info("공급자 평가 히스토리 조회 요청 - 공급자명: {}", supplierName);
        
        List<BiddingEvaluationDto> supplierEvaluations = evaluationService.getEvaluationsBySupplierName(supplierName);
        return ResponseEntity.ok(supplierEvaluations);
=======
            @Valid @RequestBody BiddingEvaluationDto evaluationDto,
            @AuthenticationPrincipal UserDetails userDetails
    ) {
        log.info("평가 점수 업데이트 요청 - ID: {}", id);
        
        try {
            // 현재 사용자 정보 조회
            Member member = getUserFromUserDetails(userDetails);
            
            // TODO: 권한 체크 로직 추가 (평가자 본인 또는 관리자만 가능하도록)
            
            evaluationDto.setId(id); // ID 설정
            BiddingEvaluationDto updatedEvaluation = evaluationService.updateEvaluation(id, evaluationDto);
            return ResponseEntity.ok(updatedEvaluation);
        } catch (IllegalStateException e) {
            log.error("평가 업데이트 불가: {}", e.getMessage());
            return ResponseEntity.status(HttpStatus.CONFLICT).build();
        } catch (Exception e) {
            log.error("평가 업데이트 중 오류 발생", e);
            return ResponseEntity.status(HttpStatus.INTERNAL_SERVER_ERROR).build();
        }
    }
    
    /**
     * 낙찰자 선정 취소
     */
    @PutMapping("/{id}/cancel-selection")
    public ResponseEntity<BiddingEvaluationDto> cancelSelectedBidder(
            @PathVariable Long id,
            @AuthenticationPrincipal UserDetails userDetails
    ) {
        log.info("낙찰자 선정 취소 요청 - ID: {}", id);
        
        try {
            // 현재 사용자 정보 조회
            Member member = getUserFromUserDetails(userDetails);
            
            // TODO: 권한 체크 로직 추가 (구매자 또는 관리자만 가능하도록)
            
            BiddingEvaluationDto evaluation = evaluationService.cancelSelectedBidder(id);
            return ResponseEntity.ok(evaluation);
        } catch (IllegalStateException e) {
            log.error("낙찰자 선정 취소 불가: {}", e.getMessage());
            return ResponseEntity.status(HttpStatus.CONFLICT).build();
        } catch (Exception e) {
            log.error("낙찰자 선정 취소 중 오류 발생", e);
            return ResponseEntity.status(HttpStatus.INTERNAL_SERVER_ERROR).build();
        }
    }
    
    /**
     * 점수별 평가 목록 조회 (내림차순)
     */
    @GetMapping("/bidding/{biddingId}/top")
    public ResponseEntity<List<BiddingEvaluationDto>> getTopEvaluationsByBiddingId(@PathVariable Long biddingId) {
        log.info("점수별 평가 목록 조회 요청 - 입찰 ID: {}", biddingId);
        
        try {
            List<BiddingEvaluationDto> evaluations = evaluationService.getTopEvaluationsByBiddingId(biddingId);
            return ResponseEntity.ok(evaluations);
        } catch (Exception e) {
            log.error("평가 목록 조회 중 오류 발생", e);
            return ResponseEntity.status(HttpStatus.INTERNAL_SERVER_ERROR).build();
        }
    }
    
    /**
     * 낙찰된 평가 목록 조회
     */
    @GetMapping("/bidding/{biddingId}/selected")
    public ResponseEntity<List<BiddingEvaluationDto>> getSelectedBiddersByBiddingId(@PathVariable Long biddingId) {
        log.info("낙찰된 평가 목록 조회 요청 - 입찰 ID: {}", biddingId);
        
        try {
            List<BiddingEvaluationDto> evaluations = evaluationService.getSelectedBiddersByBiddingId(biddingId);
            return ResponseEntity.ok(evaluations);
        } catch (Exception e) {
            log.error("평가 목록 조회 중 오류 발생", e);
            return ResponseEntity.status(HttpStatus.INTERNAL_SERVER_ERROR).build();
        }
    }
    
    /**
     * 특정 공급사의 평가 목록 조회
     */
    @GetMapping("/supplier/{supplierId}")
    public ResponseEntity<List<BiddingEvaluationDto>> getEvaluationsBySupplier(@PathVariable Long supplierId) {
        log.info("특정 공급사의 평가 목록 조회 요청 - 공급사 ID: {}", supplierId);
        
        try {
            List<BiddingEvaluationDto> evaluations = evaluationService.getEvaluationsBySupplier(supplierId);
            return ResponseEntity.ok(evaluations);
        } catch (Exception e) {
            log.error("평가 목록 조회 중 오류 발생", e);
            return ResponseEntity.status(HttpStatus.INTERNAL_SERVER_ERROR).build();
        }
    }
    
    /**
     * UserDetails로부터 Member 객체 조회
     */
    private Member getUserFromUserDetails(UserDetails userDetails) {
        if (userDetails == null) {
            throw new IllegalArgumentException("인증된 사용자 정보가 필요합니다.");
        }
        
        return memberRepository.findByUsername(userDetails.getUsername())
                .orElseThrow(() -> new IllegalArgumentException("사용자 정보를 찾을 수 없습니다."));
>>>>>>> ddbd1c3c
    }
    
    
}<|MERGE_RESOLUTION|>--- conflicted
+++ resolved
@@ -4,11 +4,8 @@
 
 import org.springframework.http.HttpStatus;
 import org.springframework.http.ResponseEntity;
-<<<<<<< HEAD
-=======
 import org.springframework.security.core.annotation.AuthenticationPrincipal;
 import org.springframework.security.core.userdetails.UserDetails;
->>>>>>> ddbd1c3c
 import org.springframework.web.bind.annotation.GetMapping;
 import org.springframework.web.bind.annotation.PathVariable;
 import org.springframework.web.bind.annotation.PostMapping;
@@ -32,53 +29,6 @@
 @RequiredArgsConstructor
 public class BiddingEvaluationController {
     private final BiddingEvaluationService evaluationService;
-<<<<<<< HEAD
-
-    @GetMapping
-    public ResponseEntity<List<BiddingEvaluationDto>> getAllEvaluations() {
-        log.info("전체 평가 목록 조회 요청");
-        List<BiddingEvaluationDto> evaluations = evaluationService.getAllEvaluations();
-        return ResponseEntity.ok(evaluations);
-    }
-
-    /**
-     * 입찰 평가 생성
-     */
-    @PostMapping
-    public ResponseEntity<BiddingEvaluationDto> createEvaluation(@Valid @RequestBody BiddingEvaluationDto evaluationDto) {
-        log.info("입찰 평가 생성 요청 - 입찰 ID: {}, 입찰 참여 ID: {}", 
-                evaluationDto.getBiddingId(), evaluationDto.getBiddingParticipationId());
-        
-        BiddingEvaluationDto createdEvaluation = evaluationService.createEvaluation(evaluationDto);
-        return new ResponseEntity<>(createdEvaluation, HttpStatus.CREATED);
-    }
-    
-    /**
-     * 입찰별 평가 목록 조회
-     */
-    @GetMapping("/by-bidding/{biddingId}")
-    public ResponseEntity<List<BiddingEvaluationDto>> getEvaluationsByBiddingId(@PathVariable Long biddingId) {
-        log.info("입찰별 평가 목록 조회 요청 - 입찰 ID: {}", biddingId);
-        
-        List<BiddingEvaluationDto> evaluations = evaluationService.getEvaluationsByBiddingId(biddingId);
-        return ResponseEntity.ok(evaluations);
-    }
-    
-    /**
-     * 입찰 참여별 평가 조회
-     */
-    @GetMapping("/by-participation/{participationId}")
-    public ResponseEntity<BiddingEvaluationDto> getEvaluationByParticipationId(@PathVariable Long participationId) {
-        log.info("입찰 참여별 평가 조회 요청 - 입찰 참여 ID: {}", participationId);
-        
-        BiddingEvaluationDto evaluation = evaluationService.getEvaluationByParticipationId(participationId);
-        return ResponseEntity.ok(evaluation);
-    }
-    
-    
-    /**
-     * 평가
-=======
     private final MemberRepository memberRepository;
     
     /**
@@ -195,42 +145,10 @@
     
     /**
      * 평가 점수 업데이트
->>>>>>> ddbd1c3c
      */
     @PutMapping("/{id}")
     public ResponseEntity<BiddingEvaluationDto> updateEvaluation(
             @PathVariable Long id,
-<<<<<<< HEAD
-            @Valid @RequestBody BiddingEvaluationDto evaluationDto
-    ) {
-        log.info("평가 수정 요청 - ID: {}", id);
-        
-        evaluationDto.setId(id);
-        BiddingEvaluationDto updatedEvaluation = evaluationService.updateEvaluation(evaluationDto);
-        return ResponseEntity.ok(updatedEvaluation);
-    }
-
-     /**
-     * 특정 입찰의 최고 점수 낙찰자 선정
-     */
-    @PostMapping("/select-winner/{biddingId}")
-    public ResponseEntity<BiddingEvaluationDto> selectWinningBidder(@PathVariable Long biddingId) {
-        log.info("입찰 최고 점수 낙찰자 선정 요청 - 입찰 ID: {}", biddingId);
-        
-        BiddingEvaluationDto winningBidder = evaluationService.selectWinningBidderByHighestScore(biddingId);
-        return ResponseEntity.ok(winningBidder);
-    }
-
-    /**
-     * 공급자별 평가 히스토리 조회
-     */
-    @GetMapping("/supplier/{supplierName}")
-    public ResponseEntity<List<BiddingEvaluationDto>> getSupplierEvaluationHistory(@PathVariable String supplierName) {
-        log.info("공급자 평가 히스토리 조회 요청 - 공급자명: {}", supplierName);
-        
-        List<BiddingEvaluationDto> supplierEvaluations = evaluationService.getEvaluationsBySupplierName(supplierName);
-        return ResponseEntity.ok(supplierEvaluations);
-=======
             @Valid @RequestBody BiddingEvaluationDto evaluationDto,
             @AuthenticationPrincipal UserDetails userDetails
     ) {
@@ -339,8 +257,5 @@
         
         return memberRepository.findByUsername(userDetails.getUsername())
                 .orElseThrow(() -> new IllegalArgumentException("사용자 정보를 찾을 수 없습니다."));
->>>>>>> ddbd1c3c
-    }
-    
-    
+    }
 }