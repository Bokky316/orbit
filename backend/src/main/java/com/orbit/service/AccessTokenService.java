--- conflicted
+++ resolved
@@ -1,55 +1,50 @@
-package com.orbit.service;
-
-import com.orbit.config.jwt.TokenProvider;
-import com.orbit.dto.member.LoginFormDto;
-import com.orbit.security.dto.MemberSecurityDto;
-import lombok.RequiredArgsConstructor;
-import org.springframework.security.authentication.AuthenticationManager;
-import org.springframework.security.authentication.UsernamePasswordAuthenticationToken;
-import org.springframework.security.core.Authentication;
-import org.springframework.stereotype.Service;
-
-import java.time.Duration;
-
-/**
- * AccessTokenService
- * - 로그인 시 AccessToken 생성을 위한 서비스
- */
-@Service
-@RequiredArgsConstructor
-public class AccessTokenService {
-
-    private final AuthenticationManager authenticationManager;
-    private final TokenProvider tokenProvider;
-
-    /**
-     * AccessToken 생성
-     * - 로그인 시도시 사용자 정보를 통해 AccessToken을 생성합니다.
-     * @param loginForm 로그인 폼 데이터 (username, password)
-     * @return 생성된 AccessToken
-     */
-    public String generateAccessToken(LoginFormDto loginForm) {
-        // 로그인 시도시 사용할 UsernamePasswordAuthenticationToken 생성
-        UsernamePasswordAuthenticationToken authenticationToken =
-                new UsernamePasswordAuthenticationToken(loginForm.getUsername(), loginForm.getPassword()); // email -> username으로 변경
-
-        // 토큰으로 인증을 시도하고 인증된 Authentication 객체를 반환
-        Authentication authentication = authenticationManager.authenticate(authenticationToken);
-
-        // MemberSecurityDto로 캐스팅
-        MemberSecurityDto member = (MemberSecurityDto) authentication.getPrincipal();
-
-        // 변경된 TokenProvider에 맞춰 파라미터 수정
-        // 이제는 username과 만료시간만 전달
-        return tokenProvider.generateToken(
-<<<<<<< HEAD
-                member.getUsername(), // email -> username으로 변경
-                Duration.ofHours(1) // 만료 시간 설정
-=======
-                member.getUsername(),
-                member.getAuthorities(),
-                Duration.ofHours(1)
->>>>>>> 5676ed83
-        );
-    }
+package com.orbit.service;
+
+import com.orbit.config.jwt.TokenProvider;
+import com.orbit.dto.member.LoginFormDto;
+import com.orbit.security.dto.MemberSecurityDto;
+import lombok.RequiredArgsConstructor;
+import org.springframework.security.authentication.AuthenticationManager;
+import org.springframework.security.authentication.UsernamePasswordAuthenticationToken;
+import org.springframework.security.core.Authentication;
+import org.springframework.stereotype.Service;
+
+import java.time.Duration;
+
+/**
+ * AccessTokenService
+ * - 로그인 시 AccessToken 생성을 위한 서비스
+ */
+@Service
+@RequiredArgsConstructor
+public class AccessTokenService {
+
+    private final AuthenticationManager authenticationManager;
+    private final TokenProvider tokenProvider;
+
+    /**
+     * AccessToken 생성
+     * - 로그인 시도시 사용자 정보를 통해 AccessToken을 생성합니다.
+     * @param loginForm 로그인 폼 데이터 (username, password)
+     * @return 생성된 AccessToken
+     */
+    public String generateAccessToken(LoginFormDto loginForm) {
+        // 로그인 시도시 사용할 UsernamePasswordAuthenticationToken 생성
+        UsernamePasswordAuthenticationToken authenticationToken =
+                new UsernamePasswordAuthenticationToken(loginForm.getUsername(), loginForm.getPassword()); // email -> username으로 변경
+
+        // 토큰으로 인증을 시도하고 인증된 Authentication 객체를 반환
+        Authentication authentication = authenticationManager.authenticate(authenticationToken);
+
+        // MemberSecurityDto로 캐스팅
+        MemberSecurityDto member = (MemberSecurityDto) authentication.getPrincipal();
+
+        // 변경된 TokenProvider에 맞춰 파라미터 수정
+        // 이제는 username과 만료시간만 전달
+        return tokenProvider.generateToken(
+                member.getUsername(),
+                member.getAuthorities(),
+                Duration.ofHours(1)
+        );
+    }
 }