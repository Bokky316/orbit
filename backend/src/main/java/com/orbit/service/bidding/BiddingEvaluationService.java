package com.orbit.service.bidding;

import java.time.LocalDateTime;
import java.util.Comparator;
import java.util.List;
import java.util.stream.Collectors;

import org.springframework.stereotype.Service;
import org.springframework.transaction.annotation.Transactional;

import com.orbit.dto.bidding.BiddingEvaluationDto;
import com.orbit.entity.bidding.Bidding;
import com.orbit.entity.bidding.BiddingEvaluation;
import com.orbit.entity.bidding.BiddingParticipation;
import com.orbit.repository.NotificationRepository;
import com.orbit.repository.bidding.BiddingEvaluationRepository;
import com.orbit.repository.bidding.BiddingParticipationRepository;
import com.orbit.repository.bidding.BiddingRepository;
import com.orbit.repository.member.MemberRepository;

import jakarta.persistence.EntityNotFoundException;
import lombok.RequiredArgsConstructor;
import lombok.extern.slf4j.Slf4j;

@Slf4j
@Service
@RequiredArgsConstructor
public class BiddingEvaluationService {
    private final BiddingEvaluationRepository evaluationRepository;
    private final BiddingParticipationRepository participationRepository;
    private final BiddingRepository biddingRepository;
    private final MemberRepository memberRepository;
    private final NotificationRepository notificationRepository;

<<<<<<< HEAD
    @Transactional(readOnly = true)
    public List<BiddingEvaluationDto> getEvaluationsBySupplierName(String supplierName) {
        List<BiddingEvaluation> evaluations = evaluationRepository.findBySupplierName(supplierName);
        
=======
    /**
     * 평가 목록 조회
     */
    @Transactional(readOnly = true)
    public List<BiddingEvaluationDto> getAllEvaluations() {
        List<BiddingEvaluation> evaluations = evaluationRepository.findAll();
>>>>>>> ddbd1c3c
        return evaluations.stream()
            .map(BiddingEvaluationDto::fromEntity)
            .collect(Collectors.toList());
    }
<<<<<<< HEAD

    /**
     * 전체 평가 목록 조회
     */
    public List<BiddingEvaluationDto> getAllEvaluations() {
        List<BiddingEvaluation> evaluations = evaluationRepository.findAll();
=======
    
    /**
     * 특정 입찰 공고의 평가 목록 조회
     */
    @Transactional(readOnly = true)
    public List<BiddingEvaluationDto> getEvaluationsByBiddingId(Long biddingId) {
        List<BiddingEvaluation> evaluations = evaluationRepository.findByBiddingId(biddingId);
        return evaluations.stream()
                .map(BiddingEvaluationDto::fromEntity)
                .collect(Collectors.toList());
    }
    
    /**
     * 특정 참여에 대한 평가 목록 조회
     */
    @Transactional(readOnly = true)
    public List<BiddingEvaluationDto> getEvaluationsByParticipationId(Long participationId) {
        List<BiddingEvaluation> evaluations = evaluationRepository.findByBiddingParticipationId(participationId);
>>>>>>> ddbd1c3c
        return evaluations.stream()
                        .map(this::convertToDto)
                        .collect(Collectors.toList());
    }
    
<<<<<<< HEAD
    // DTO 변환 메서드
    private BiddingEvaluationDto convertToDto(BiddingEvaluation evaluation) {
        BiddingEvaluationDto dto = new BiddingEvaluationDto();
        dto.setId(evaluation.getId());
        dto.setBiddingParticipationId(evaluation.getBiddingParticipationId());
        dto.setBiddingId(evaluation.getBiddingId());
        dto.setEvaluatorId(evaluation.getEvaluatorId());
        dto.setSupplierName(evaluation.getSupplierName());
        dto.setPriceScore(evaluation.getPriceScore());
        dto.setQualityScore(evaluation.getQualityScore());
        dto.setDeliveryScore(evaluation.getDeliveryScore());
        dto.setReliabilityScore(evaluation.getReliabilityScore());
        dto.setComments(evaluation.getComments());
        dto.setSelectedBidder(evaluation.isSelectedBidder());
        dto.setSelectedForOrder(evaluation.isSelectedForOrder());
        dto.setEvaluatedAt(evaluation.getEvaluatedAt());
        
        // 총점 계산 
        int totalScore = (evaluation.getPriceScore() + 
                        evaluation.getQualityScore() + 
                        evaluation.getDeliveryScore() + 
                        evaluation.getReliabilityScore()) / 4;
        dto.setTotalScore(totalScore);
        
        return dto;
    }

    /**
     * 입찰 평가 생성
     */
    @Transactional
    public BiddingEvaluationDto createEvaluation(BiddingEvaluationDto evaluationDto) {
        // 입찰 참여 존재 여부 확인
        BiddingParticipation participation = participationRepository.findById(evaluationDto.getBiddingParticipationId())
                .orElseThrow(() -> new EntityNotFoundException("입찰 참여 정보를 찾을 수 없습니다. ID: " + evaluationDto.getBiddingParticipationId()));
        
        // BiddingId 설정 (참여 정보에서 가져옴)
        evaluationDto.setBiddingId(participation.getBiddingId());
        
        // 평가일시 설정
        LocalDateTime evaluatedAt = Optional.ofNullable(evaluationDto.getEvaluatedAt())
                .orElse(LocalDateTime.now());
        evaluationDto.setEvaluatedAt(evaluatedAt);
        
        // 엔티티 변환 및 저장
        BiddingEvaluation evaluation = evaluationDto.toEntity();
        evaluation = evaluationRepository.save(evaluation);
        
        // 참여 정보 업데이트 (평가 완료 표시)
        participation.updateEvaluationStatus(true);
        participation.updateEvaluationScore(evaluation.getTotalScore());
=======
    /**
     * 특정 평가자의 평가 목록 조회
     */
    @Transactional(readOnly = true)
    public List<BiddingEvaluationDto> getEvaluationsByEvaluatorId(Long evaluatorId) {
        List<BiddingEvaluation> evaluations = evaluationRepository.findByEvaluatorId(evaluatorId);
        return evaluations.stream()
                .map(BiddingEvaluationDto::fromEntity)
                .collect(Collectors.toList());
    }
    
    /**
     * 평가 상세 조회
     */
    @Transactional(readOnly = true)
    public BiddingEvaluationDto getEvaluationById(Long id) {
        BiddingEvaluation evaluation = evaluationRepository.findById(id)
                .orElseThrow(() -> new EntityNotFoundException("평가를 찾을 수 없습니다. ID: " + id));
        return BiddingEvaluationDto.fromEntity(evaluation);
    }
    
    /**
     * 입찰 참여에 대한 평가 생성
     */
    @Transactional
    public BiddingEvaluationDto createEvaluation(Long biddingId, Long participationId, Long evaluatorId) {
        // 입찰 공고 조회
        Bidding bidding = biddingRepository.findById(biddingId)
                .orElseThrow(() -> new EntityNotFoundException("입찰 공고를 찾을 수 없습니다. ID: " + biddingId));
        
        // 참여 정보 조회
        BiddingParticipation participation = participationRepository.findById(participationId)
                .orElseThrow(() -> new EntityNotFoundException("참여 정보를 찾을 수 없습니다. ID: " + participationId));
        
        // 평가가 이미 존재하는지 확인
        boolean evaluationExists = evaluationRepository.findByBiddingParticipationId(participationId)
                .stream()
                .anyMatch(e -> e.getEvaluatorId().equals(evaluatorId));
        
        if (evaluationExists) {
            throw new IllegalStateException("이미 해당 참여에 대한 평가가 존재합니다.");
        }
        
        // 평가 생성
        BiddingEvaluation evaluation = bidding.addEvaluation(participation, evaluatorId, memberRepository, notificationRepository);
        evaluation = evaluationRepository.save(evaluation);
        
        // 참여 정보 평가 상태 업데이트
        participation.updateEvaluationStatus(true);
>>>>>>> ddbd1c3c
        participationRepository.save(participation);
        
        return BiddingEvaluationDto.fromEntity(evaluation);
    }
<<<<<<< HEAD

    /**
     * 입찰별 평가 목록 조회
     */
    @Transactional(readOnly = true)
    public List<BiddingEvaluationDto> getEvaluationsByBiddingId(Long biddingId) {
        List<BiddingEvaluation> evaluations = evaluationRepository.findByBiddingId(biddingId);
        
        return evaluations.stream()
                .map(BiddingEvaluationDto::fromEntity)
                .collect(Collectors.toList());
    }
    
    /**
     * 입찰 참여별 평가 조회
     */
    @Transactional(readOnly = true)
    public BiddingEvaluationDto getEvaluationByParticipationId(Long participationId) {
        BiddingEvaluation evaluation = evaluationRepository.findByBiddingParticipationId(participationId)
                .orElseThrow(() -> new EntityNotFoundException("해당 입찰 참여에 대한 평가를 찾을 수 없습니다. 참여 ID: " + participationId));
        
        return BiddingEvaluationDto.fromEntity(evaluation);
    }
    
    /**
     * 평가 상세 조회
     */
    @Transactional(readOnly = true)
    public BiddingEvaluationDto getEvaluationById(Long id) {
        BiddingEvaluation evaluation = evaluationRepository.findById(id)
                .orElseThrow(() -> new EntityNotFoundException("평가를 찾을 수 없습니다. ID: " + id));
        
        return BiddingEvaluationDto.fromEntity(evaluation);
    }
    
    /**
     * 평가 수정
     */
    @Transactional
    public BiddingEvaluationDto updateEvaluation(BiddingEvaluationDto evaluationDto) {
        // 평가 존재 여부 확인
        final BiddingEvaluation existingEvaluation = evaluationRepository.findById(evaluationDto.getId())
                .orElseThrow(() -> new EntityNotFoundException("평가를 찾을 수 없습니다. ID: " + evaluationDto.getId()));
        
        // 평가일시 설정
        final LocalDateTime evaluatedAt = evaluationDto.getEvaluatedAt() != null 
                ? evaluationDto.getEvaluatedAt() 
                : existingEvaluation.getCreatedAt();
        evaluationDto.setEvaluatedAt(evaluatedAt);
        
        // 평가 엔티티 생성 및 저장
        final BiddingEvaluation updatedEvaluation = createUpdatedEvaluation(evaluationDto, existingEvaluation);
        
        // 참여 정보 업데이트 (평가 점수 갱신)
        updateParticipationScore(updatedEvaluation);
        
        return BiddingEvaluationDto.fromEntity(updatedEvaluation);
    }

    /**
     * 평가 엔티티 생성 및 저장 로직 분리
     */
    private BiddingEvaluation createUpdatedEvaluation(
            BiddingEvaluationDto evaluationDto, 
            BiddingEvaluation existingEvaluation) {
        
        // 엔티티 변환
        BiddingEvaluation updatedEvaluation = evaluationDto.toEntity();
        
        // 생성일시 유지
        updatedEvaluation.setCreatedAt(existingEvaluation.getCreatedAt());
        
        // 업데이트된 엔티티 저장
        return evaluationRepository.save(updatedEvaluation);
    }

    /**
     * 참여 정보 점수 업데이트 로직 분리
     */
    private void updateParticipationScore(BiddingEvaluation updatedEvaluation) {
        // 참여 정보 조회
        final BiddingParticipation participation = participationRepository
                .findById(updatedEvaluation.getBiddingParticipationId())
                .orElseThrow(() -> new EntityNotFoundException(
                    "입찰 참여 정보를 찾을 수 없습니다. ID: " + updatedEvaluation.getBiddingParticipationId()
                ));
        
        // 평가 점수 업데이트
        participation.setEvaluationScore(updatedEvaluation.getTotalScore());
        participationRepository.save(participation);
    }
    
   

   /**
     * 최고 점수 낙찰자 선정 (가중치 기반)
     */
    @Transactional
    public BiddingEvaluationDto selectWinningBidderByHighestScore(Long biddingId) {
    List<BiddingEvaluation> evaluations = evaluationRepository.findByBiddingId(biddingId);
    
    // 상수로 가중치 정의
    final double PRICE_WEIGHT = 0.3;
    final double QUALITY_WEIGHT = 0.4;
    final double DELIVERY_WEIGHT = 0.2;
    final double RELIABILITY_WEIGHT = 0.1;
    
    // 최고 점수 평가 찾기 (가중치 적용)
    BiddingEvaluation highestScoringEvaluation = evaluations.stream()
        .filter(evaluation -> 
            evaluation.getPriceScore() != null && 
            evaluation.getQualityScore() != null &&
            evaluation.getDeliveryScore() != null && 
            evaluation.getReliabilityScore() != null)
        .max(Comparator.comparingDouble(evaluation -> {
            double weightedScore = 
                (evaluation.getPriceScore() * PRICE_WEIGHT) +
                (evaluation.getQualityScore() * QUALITY_WEIGHT) +
                (evaluation.getDeliveryScore() * DELIVERY_WEIGHT) +
                (evaluation.getReliabilityScore() * RELIABILITY_WEIGHT);
            
            return weightedScore;
        }))
        .orElseThrow(() -> new EntityNotFoundException(
            "평가가 완료된 공급자가 없습니다. 입찰 ID: " + biddingId
        ));
    
    // 기존 낙찰자 초기화
    List<BiddingEvaluation> previousWinners = evaluationRepository
        .findByBiddingIdAndIsSelectedBidderTrue(biddingId);
    previousWinners.forEach(BiddingEvaluation::cancelSelectedBidder);
    evaluationRepository.saveAll(previousWinners);
    
    // 새 낙찰자 선정
    highestScoringEvaluation.selectAsBidder();
    BiddingEvaluation savedEvaluation = evaluationRepository.save(highestScoringEvaluation);
    
    return BiddingEvaluationDto.fromEntity(savedEvaluation);
}
    /**
     * 낙찰자 선정
     */
    // @Transactional
    // public BiddingEvaluationDto selectBidder(Long evaluationId) {
    //     BiddingEvaluation evaluation = evaluationRepository.findById(evaluationId)
    //             .orElseThrow(() -> new EntityNotFoundException("평가를 찾을 수 없습니다. ID: " + evaluationId));
        
    //     // 기존 낙찰자 취소
    //     List<BiddingEvaluation> previousBidders = evaluationRepository.findByIsSelectedBidderTrue();
    //     previousBidders.forEach(BiddingEvaluation::cancelSelectedBidder);
    //     evaluationRepository.saveAll(previousBidders);
        
    //     // 새 낙찰자 선정
    //     evaluation.selectAsBidder();
    //     BiddingEvaluation savedEvaluation = evaluationRepository.save(evaluation);
        
    //     return BiddingEvaluationDto.fromEntity(savedEvaluation);
    // }

=======
    
    /**
     * 평가 점수 업데이트
     */
    @Transactional
    public BiddingEvaluationDto updateEvaluation(Long id, BiddingEvaluationDto evaluationDto) {
        BiddingEvaluation evaluation = evaluationRepository.findById(id)
                .orElseThrow(() -> new EntityNotFoundException("평가를 찾을 수 없습니다. ID: " + id));
        
        // 낙찰자로 선정된 평가는 수정 불가
        if (evaluation.isSelectedBidder()) {
            throw new IllegalStateException("낙찰자로 선정된 평가는 수정할 수 없습니다.");
        }
        
        // 값 변경
        evaluation.setPriceScore(evaluationDto.getPriceScore());
        evaluation.setQualityScore(evaluationDto.getQualityScore());
        evaluation.setDeliveryScore(evaluationDto.getDeliveryScore());
        evaluation.setReliabilityScore(evaluationDto.getReliabilityScore());
        evaluation.setComments(evaluationDto.getComments());
        
        // 저장
        evaluation = evaluationRepository.save(evaluation);
        
        // 참여 정보 업데이트
        if (evaluation.getParticipation() != null) {
            BiddingParticipation participation = evaluation.getParticipation();
            participation.updateEvaluationStatus(true, evaluation.getTotalScore(), notificationRepository);
            participationRepository.save(participation);
        }
        
        return BiddingEvaluationDto.fromEntity(evaluation);
    }
    
    /**
     * 낙찰자 선정 취소
     */
    @Transactional
    public BiddingEvaluationDto cancelSelectedBidder(Long id) {
        BiddingEvaluation evaluation = evaluationRepository.findById(id)
                .orElseThrow(() -> new EntityNotFoundException("평가를 찾을 수 없습니다. ID: " + id));
        
        // 낙찰자로 선정되지 않은 경우
        if (!evaluation.isSelectedBidder()) {
            throw new IllegalStateException("낙찰자로 선정되지 않은 평가입니다.");
        }
        
        // 낙찰자 선정 취소
        evaluation.cancelSelectedBidder();
        evaluation = evaluationRepository.save(evaluation);
        
        return BiddingEvaluationDto.fromEntity(evaluation);
    }
    
    /**
     * 점수별 평가 목록 조회 (내림차순)
     */
    @Transactional(readOnly = true)
    public List<BiddingEvaluationDto> getTopEvaluationsByBiddingId(Long biddingId) {
        List<BiddingEvaluation> evaluations = evaluationRepository.findTopByBiddingIdOrderByTotalScoreDesc(biddingId);
        return evaluations.stream()
                .map(BiddingEvaluationDto::fromEntity)
                .collect(Collectors.toList());
    }
    
    /**
     * 낙찰된 평가 목록 조회
     */
    @Transactional(readOnly = true)
    public List<BiddingEvaluationDto> getSelectedBiddersByBiddingId(Long biddingId) {
        List<BiddingEvaluation> evaluations = evaluationRepository.findByBiddingIdAndIsSelectedBidderTrue(biddingId);
        return evaluations.stream()
                .map(BiddingEvaluationDto::fromEntity)
                .collect(Collectors.toList());
    }
    
    /**
     * 특정 공급사의 평가 목록 조회
     */
    @Transactional(readOnly = true)
    public List<BiddingEvaluationDto> getEvaluationsBySupplier(Long supplierId) {
        List<BiddingEvaluation> evaluations = evaluationRepository.findEvaluationsBySupplier(supplierId);
        return evaluations.stream()
                .map(BiddingEvaluationDto::fromEntity)
                .collect(Collectors.toList());
    }
>>>>>>> ddbd1c3c
}<|MERGE_RESOLUTION|>--- conflicted
+++ resolved
@@ -1,7 +1,5 @@
 package com.orbit.service.bidding;
 
-import java.time.LocalDateTime;
-import java.util.Comparator;
 import java.util.List;
 import java.util.stream.Collectors;
 
@@ -32,31 +30,16 @@
     private final MemberRepository memberRepository;
     private final NotificationRepository notificationRepository;
 
-<<<<<<< HEAD
-    @Transactional(readOnly = true)
-    public List<BiddingEvaluationDto> getEvaluationsBySupplierName(String supplierName) {
-        List<BiddingEvaluation> evaluations = evaluationRepository.findBySupplierName(supplierName);
-        
-=======
     /**
      * 평가 목록 조회
      */
     @Transactional(readOnly = true)
     public List<BiddingEvaluationDto> getAllEvaluations() {
         List<BiddingEvaluation> evaluations = evaluationRepository.findAll();
->>>>>>> ddbd1c3c
-        return evaluations.stream()
-            .map(BiddingEvaluationDto::fromEntity)
-            .collect(Collectors.toList());
-    }
-<<<<<<< HEAD
-
-    /**
-     * 전체 평가 목록 조회
-     */
-    public List<BiddingEvaluationDto> getAllEvaluations() {
-        List<BiddingEvaluation> evaluations = evaluationRepository.findAll();
-=======
+        return evaluations.stream()
+                .map(BiddingEvaluationDto::fromEntity)
+                .collect(Collectors.toList());
+    }
     
     /**
      * 특정 입찰 공고의 평가 목록 조회
@@ -75,65 +58,11 @@
     @Transactional(readOnly = true)
     public List<BiddingEvaluationDto> getEvaluationsByParticipationId(Long participationId) {
         List<BiddingEvaluation> evaluations = evaluationRepository.findByBiddingParticipationId(participationId);
->>>>>>> ddbd1c3c
-        return evaluations.stream()
-                        .map(this::convertToDto)
-                        .collect(Collectors.toList());
-    }
-    
-<<<<<<< HEAD
-    // DTO 변환 메서드
-    private BiddingEvaluationDto convertToDto(BiddingEvaluation evaluation) {
-        BiddingEvaluationDto dto = new BiddingEvaluationDto();
-        dto.setId(evaluation.getId());
-        dto.setBiddingParticipationId(evaluation.getBiddingParticipationId());
-        dto.setBiddingId(evaluation.getBiddingId());
-        dto.setEvaluatorId(evaluation.getEvaluatorId());
-        dto.setSupplierName(evaluation.getSupplierName());
-        dto.setPriceScore(evaluation.getPriceScore());
-        dto.setQualityScore(evaluation.getQualityScore());
-        dto.setDeliveryScore(evaluation.getDeliveryScore());
-        dto.setReliabilityScore(evaluation.getReliabilityScore());
-        dto.setComments(evaluation.getComments());
-        dto.setSelectedBidder(evaluation.isSelectedBidder());
-        dto.setSelectedForOrder(evaluation.isSelectedForOrder());
-        dto.setEvaluatedAt(evaluation.getEvaluatedAt());
-        
-        // 총점 계산 
-        int totalScore = (evaluation.getPriceScore() + 
-                        evaluation.getQualityScore() + 
-                        evaluation.getDeliveryScore() + 
-                        evaluation.getReliabilityScore()) / 4;
-        dto.setTotalScore(totalScore);
-        
-        return dto;
-    }
-
-    /**
-     * 입찰 평가 생성
-     */
-    @Transactional
-    public BiddingEvaluationDto createEvaluation(BiddingEvaluationDto evaluationDto) {
-        // 입찰 참여 존재 여부 확인
-        BiddingParticipation participation = participationRepository.findById(evaluationDto.getBiddingParticipationId())
-                .orElseThrow(() -> new EntityNotFoundException("입찰 참여 정보를 찾을 수 없습니다. ID: " + evaluationDto.getBiddingParticipationId()));
-        
-        // BiddingId 설정 (참여 정보에서 가져옴)
-        evaluationDto.setBiddingId(participation.getBiddingId());
-        
-        // 평가일시 설정
-        LocalDateTime evaluatedAt = Optional.ofNullable(evaluationDto.getEvaluatedAt())
-                .orElse(LocalDateTime.now());
-        evaluationDto.setEvaluatedAt(evaluatedAt);
-        
-        // 엔티티 변환 및 저장
-        BiddingEvaluation evaluation = evaluationDto.toEntity();
-        evaluation = evaluationRepository.save(evaluation);
-        
-        // 참여 정보 업데이트 (평가 완료 표시)
-        participation.updateEvaluationStatus(true);
-        participation.updateEvaluationScore(evaluation.getTotalScore());
-=======
+        return evaluations.stream()
+                .map(BiddingEvaluationDto::fromEntity)
+                .collect(Collectors.toList());
+    }
+    
     /**
      * 특정 평가자의 평가 목록 조회
      */
@@ -183,172 +112,10 @@
         
         // 참여 정보 평가 상태 업데이트
         participation.updateEvaluationStatus(true);
->>>>>>> ddbd1c3c
         participationRepository.save(participation);
         
         return BiddingEvaluationDto.fromEntity(evaluation);
     }
-<<<<<<< HEAD
-
-    /**
-     * 입찰별 평가 목록 조회
-     */
-    @Transactional(readOnly = true)
-    public List<BiddingEvaluationDto> getEvaluationsByBiddingId(Long biddingId) {
-        List<BiddingEvaluation> evaluations = evaluationRepository.findByBiddingId(biddingId);
-        
-        return evaluations.stream()
-                .map(BiddingEvaluationDto::fromEntity)
-                .collect(Collectors.toList());
-    }
-    
-    /**
-     * 입찰 참여별 평가 조회
-     */
-    @Transactional(readOnly = true)
-    public BiddingEvaluationDto getEvaluationByParticipationId(Long participationId) {
-        BiddingEvaluation evaluation = evaluationRepository.findByBiddingParticipationId(participationId)
-                .orElseThrow(() -> new EntityNotFoundException("해당 입찰 참여에 대한 평가를 찾을 수 없습니다. 참여 ID: " + participationId));
-        
-        return BiddingEvaluationDto.fromEntity(evaluation);
-    }
-    
-    /**
-     * 평가 상세 조회
-     */
-    @Transactional(readOnly = true)
-    public BiddingEvaluationDto getEvaluationById(Long id) {
-        BiddingEvaluation evaluation = evaluationRepository.findById(id)
-                .orElseThrow(() -> new EntityNotFoundException("평가를 찾을 수 없습니다. ID: " + id));
-        
-        return BiddingEvaluationDto.fromEntity(evaluation);
-    }
-    
-    /**
-     * 평가 수정
-     */
-    @Transactional
-    public BiddingEvaluationDto updateEvaluation(BiddingEvaluationDto evaluationDto) {
-        // 평가 존재 여부 확인
-        final BiddingEvaluation existingEvaluation = evaluationRepository.findById(evaluationDto.getId())
-                .orElseThrow(() -> new EntityNotFoundException("평가를 찾을 수 없습니다. ID: " + evaluationDto.getId()));
-        
-        // 평가일시 설정
-        final LocalDateTime evaluatedAt = evaluationDto.getEvaluatedAt() != null 
-                ? evaluationDto.getEvaluatedAt() 
-                : existingEvaluation.getCreatedAt();
-        evaluationDto.setEvaluatedAt(evaluatedAt);
-        
-        // 평가 엔티티 생성 및 저장
-        final BiddingEvaluation updatedEvaluation = createUpdatedEvaluation(evaluationDto, existingEvaluation);
-        
-        // 참여 정보 업데이트 (평가 점수 갱신)
-        updateParticipationScore(updatedEvaluation);
-        
-        return BiddingEvaluationDto.fromEntity(updatedEvaluation);
-    }
-
-    /**
-     * 평가 엔티티 생성 및 저장 로직 분리
-     */
-    private BiddingEvaluation createUpdatedEvaluation(
-            BiddingEvaluationDto evaluationDto, 
-            BiddingEvaluation existingEvaluation) {
-        
-        // 엔티티 변환
-        BiddingEvaluation updatedEvaluation = evaluationDto.toEntity();
-        
-        // 생성일시 유지
-        updatedEvaluation.setCreatedAt(existingEvaluation.getCreatedAt());
-        
-        // 업데이트된 엔티티 저장
-        return evaluationRepository.save(updatedEvaluation);
-    }
-
-    /**
-     * 참여 정보 점수 업데이트 로직 분리
-     */
-    private void updateParticipationScore(BiddingEvaluation updatedEvaluation) {
-        // 참여 정보 조회
-        final BiddingParticipation participation = participationRepository
-                .findById(updatedEvaluation.getBiddingParticipationId())
-                .orElseThrow(() -> new EntityNotFoundException(
-                    "입찰 참여 정보를 찾을 수 없습니다. ID: " + updatedEvaluation.getBiddingParticipationId()
-                ));
-        
-        // 평가 점수 업데이트
-        participation.setEvaluationScore(updatedEvaluation.getTotalScore());
-        participationRepository.save(participation);
-    }
-    
-   
-
-   /**
-     * 최고 점수 낙찰자 선정 (가중치 기반)
-     */
-    @Transactional
-    public BiddingEvaluationDto selectWinningBidderByHighestScore(Long biddingId) {
-    List<BiddingEvaluation> evaluations = evaluationRepository.findByBiddingId(biddingId);
-    
-    // 상수로 가중치 정의
-    final double PRICE_WEIGHT = 0.3;
-    final double QUALITY_WEIGHT = 0.4;
-    final double DELIVERY_WEIGHT = 0.2;
-    final double RELIABILITY_WEIGHT = 0.1;
-    
-    // 최고 점수 평가 찾기 (가중치 적용)
-    BiddingEvaluation highestScoringEvaluation = evaluations.stream()
-        .filter(evaluation -> 
-            evaluation.getPriceScore() != null && 
-            evaluation.getQualityScore() != null &&
-            evaluation.getDeliveryScore() != null && 
-            evaluation.getReliabilityScore() != null)
-        .max(Comparator.comparingDouble(evaluation -> {
-            double weightedScore = 
-                (evaluation.getPriceScore() * PRICE_WEIGHT) +
-                (evaluation.getQualityScore() * QUALITY_WEIGHT) +
-                (evaluation.getDeliveryScore() * DELIVERY_WEIGHT) +
-                (evaluation.getReliabilityScore() * RELIABILITY_WEIGHT);
-            
-            return weightedScore;
-        }))
-        .orElseThrow(() -> new EntityNotFoundException(
-            "평가가 완료된 공급자가 없습니다. 입찰 ID: " + biddingId
-        ));
-    
-    // 기존 낙찰자 초기화
-    List<BiddingEvaluation> previousWinners = evaluationRepository
-        .findByBiddingIdAndIsSelectedBidderTrue(biddingId);
-    previousWinners.forEach(BiddingEvaluation::cancelSelectedBidder);
-    evaluationRepository.saveAll(previousWinners);
-    
-    // 새 낙찰자 선정
-    highestScoringEvaluation.selectAsBidder();
-    BiddingEvaluation savedEvaluation = evaluationRepository.save(highestScoringEvaluation);
-    
-    return BiddingEvaluationDto.fromEntity(savedEvaluation);
-}
-    /**
-     * 낙찰자 선정
-     */
-    // @Transactional
-    // public BiddingEvaluationDto selectBidder(Long evaluationId) {
-    //     BiddingEvaluation evaluation = evaluationRepository.findById(evaluationId)
-    //             .orElseThrow(() -> new EntityNotFoundException("평가를 찾을 수 없습니다. ID: " + evaluationId));
-        
-    //     // 기존 낙찰자 취소
-    //     List<BiddingEvaluation> previousBidders = evaluationRepository.findByIsSelectedBidderTrue();
-    //     previousBidders.forEach(BiddingEvaluation::cancelSelectedBidder);
-    //     evaluationRepository.saveAll(previousBidders);
-        
-    //     // 새 낙찰자 선정
-    //     evaluation.selectAsBidder();
-    //     BiddingEvaluation savedEvaluation = evaluationRepository.save(evaluation);
-        
-    //     return BiddingEvaluationDto.fromEntity(savedEvaluation);
-    // }
-
-=======
     
     /**
      * 평가 점수 업데이트
@@ -435,5 +202,4 @@
                 .map(BiddingEvaluationDto::fromEntity)
                 .collect(Collectors.toList());
     }
->>>>>>> ddbd1c3c
 }