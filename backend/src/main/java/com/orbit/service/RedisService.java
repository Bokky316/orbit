--- conflicted
+++ resolved
@@ -1,108 +1,85 @@
-package com.orbit.service;
-
-import com.orbit.entity.member.Member;
-import com.orbit.repository.member.MemberRepository;
-import lombok.RequiredArgsConstructor;
-import lombok.extern.slf4j.Slf4j;
-import org.springframework.data.redis.core.RedisTemplate;
-import org.springframework.stereotype.Service;
-import org.springframework.transaction.annotation.Transactional;
-
-import java.time.Duration;
-import java.util.List;
-import java.util.stream.Collectors;
-
-/**
- * Redis를 활용한 사용자 권한 캐싱 서비스
- */
-@Service
-@RequiredArgsConstructor
-@Slf4j
-public class RedisService {
-
-    private final RedisTemplate<String, Object> redisObjectTemplate; // RedisTemplate 객체
-    private final MemberRepository memberRepository; // MemberRepository 객체
-
-    /**
-     * 사용자의 권한 정보를 Redis에 캐싱
-     *
-     * @param username 사용자 ID
-     */
-<<<<<<< HEAD
-    public void cacheUserAuthorities(String username) { // email -> username으로 변경
-        log.info("사용자 [{}]의 권한 정보를 Redis에 캐싱합니다.", username);
-
-        Member member = memberRepository.findByUsername(username) // email -> username으로 변경
-                .orElseThrow(() -> new IllegalArgumentException("해당 username을 가진 사용자가 존재하지 않습니다."));
-=======
-    @Transactional(readOnly = true)
-    public void cacheUserAuthorities(String username) {
-        log.info("사용자 [{}]의 권한 정보를 Redis에 캐싱합니다.", username);
-
-        // username으로 사용자 조회
-        Member member = memberRepository.findByUsername(username);
-        if (member == null) {
-            throw new IllegalArgumentException("해당 username을 가진 사용자가 존재하지 않습니다.");
-        }
->>>>>>> 5676ed83
-
-        // 사용자 권한 정보 추출
-        List<String> authorities = member.getAuthorities().stream()
-                .map(authority -> authority.getAuthority()) // GrantedAuthority에서 권한 이름 추출
-                .collect(Collectors.toList());
-
-<<<<<<< HEAD
-        redisObjectTemplate.opsForValue().set("AUTH:" + username, authorities, Duration.ofHours(6)); // email -> username으로 변경
-
-=======
-        // Redis에 저장 (6시간 TTL)
-        redisObjectTemplate.opsForValue().set("AUTH:" + username, authorities, Duration.ofHours(6));
->>>>>>> 5676ed83
-        log.info("사용자 [{}]의 권한 정보가 Redis에 저장되었습니다: {}", username, authorities);
-    }
-
-    /**
-     * Redis에서 사용자의 권한 정보 조회
-     *
-     * @param username 사용자 ID
-     * @return 권한 목록 (List<String>)
-     */
-<<<<<<< HEAD
-    public List<String> getUserAuthoritiesFromCache(String username) { // email -> username으로 변경
-        Object data = redisObjectTemplate.opsForValue().get("AUTH:" + username); // email -> username으로 변경
-=======
-    public List<String> getUserAuthoritiesFromCache(String username) {
-        log.info("Redis에서 사용자 [{}]의 권한 정보를 조회합니다.", username);
-
-        // Redis에서 데이터 조회
-        Object data = redisObjectTemplate.opsForValue().get("AUTH:" + username);
->>>>>>> 5676ed83
-
-        if (data instanceof List<?>) {
-            return ((List<?>) data).stream()
-                    .map(String.class::cast) // Object를 String으로 변환
-                    .collect(Collectors.toList());
-        }
-
-        log.warn("Redis에서 [{}]의 권한 정보를 불러올 수 없습니다.", username);
-        return List.of(); // 빈 리스트 반환
-    }
-
-    /**
-     * Redis에서 사용자 권한 정보 삭제
-     *
-     * @param username 사용자 ID
-     */
-<<<<<<< HEAD
-    public void removeUserAuthorities(String username) { // email -> username으로 변경
-        redisObjectTemplate.delete("AUTH:" + username); // email -> username으로 변경
-=======
-    public void removeUserAuthorities(String username) {
-        log.info("Redis에서 사용자 [{}]의 권한 정보를 삭제합니다.", username);
-
-        // Redis에서 데이터 삭제
-        redisObjectTemplate.delete("AUTH:" + username);
->>>>>>> 5676ed83
-        log.info("사용자 [{}]의 권한 정보가 Redis에서 삭제되었습니다.", username);
-    }
-}
+package com.orbit.service;
+
+import com.orbit.entity.member.Member;
+import com.orbit.repository.member.MemberRepository;
+import lombok.RequiredArgsConstructor;
+import lombok.extern.slf4j.Slf4j;
+import org.springframework.data.redis.core.RedisTemplate;
+import org.springframework.stereotype.Service;
+import org.springframework.transaction.annotation.Transactional;
+
+import java.time.Duration;
+import java.util.List;
+import java.util.stream.Collectors;
+
+/**
+ * Redis를 활용한 사용자 권한 캐싱 서비스
+ */
+@Service
+@RequiredArgsConstructor
+@Slf4j
+public class RedisService {
+
+    private final RedisTemplate<String, Object> redisObjectTemplate; // RedisTemplate 객체
+    private final MemberRepository memberRepository; // MemberRepository 객체
+
+    /**
+     * 사용자의 권한 정보를 Redis에 캐싱
+     *
+     * @param username 사용자 ID
+     */
+    @Transactional(readOnly = true)
+    public void cacheUserAuthorities(String username) {
+        log.info("사용자 [{}]의 권한 정보를 Redis에 캐싱합니다.", username);
+
+        // username으로 사용자 조회
+        Member member = memberRepository.findByUsername(username);
+        if (member == null) {
+            throw new IllegalArgumentException("해당 username을 가진 사용자가 존재하지 않습니다.");
+        }
+
+        // 사용자 권한 정보 추출
+        List<String> authorities = member.getAuthorities().stream()
+                .map(authority -> authority.getAuthority()) // GrantedAuthority에서 권한 이름 추출
+                .collect(Collectors.toList());
+
+        // Redis에 저장 (6시간 TTL)
+        redisObjectTemplate.opsForValue().set("AUTH:" + username, authorities, Duration.ofHours(6));
+        log.info("사용자 [{}]의 권한 정보가 Redis에 저장되었습니다: {}", username, authorities);
+    }
+
+    /**
+     * Redis에서 사용자의 권한 정보 조회
+     *
+     * @param username 사용자 ID
+     * @return 권한 목록 (List<String>)
+     */
+    public List<String> getUserAuthoritiesFromCache(String username) {
+        log.info("Redis에서 사용자 [{}]의 권한 정보를 조회합니다.", username);
+
+        // Redis에서 데이터 조회
+        Object data = redisObjectTemplate.opsForValue().get("AUTH:" + username);
+
+        if (data instanceof List<?>) {
+            return ((List<?>) data).stream()
+                    .map(String.class::cast) // Object를 String으로 변환
+                    .collect(Collectors.toList());
+        }
+
+        log.warn("Redis에서 [{}]의 권한 정보를 불러올 수 없습니다.", username);
+        return List.of(); // 빈 리스트 반환
+    }
+
+    /**
+     * Redis에서 사용자 권한 정보 삭제
+     *
+     * @param username 사용자 ID
+     */
+    public void removeUserAuthorities(String username) {
+        log.info("Redis에서 사용자 [{}]의 권한 정보를 삭제합니다.", username);
+
+        // Redis에서 데이터 삭제
+        redisObjectTemplate.delete("AUTH:" + username);
+        log.info("사용자 [{}]의 권한 정보가 Redis에서 삭제되었습니다.", username);
+    }
+}