package com.orbit.repository.member;

import com.orbit.entity.member.Member;
import org.springframework.data.jpa.repository.JpaRepository;
import org.springframework.data.jpa.repository.JpaSpecificationExecutor;
import org.springframework.data.jpa.repository.Query;
import org.springframework.data.repository.query.Param;

import java.util.List;
import java.util.Optional;

/**
 * Member 엔티티를 위한 JpaRepository
 */
public interface MemberRepository extends JpaRepository<Member, Long>, JpaSpecificationExecutor<Member> {

    /**
     * 사용자 ID(username)로 회원 정보 조회
     * @param username 사용자 ID
     * @return Optional<Member> 객체
     */
    Optional<Member> findByUsername(String username);

    /**
     * 이메일로 회원 정보 조회
     * @param email 이메일 주소
     * @return Member 객체
     */
    Member findByEmail(String email);

    /**
     * 이름으로 회원 검색 (검색어가 포함된 모든 사용자 반환)
     * @param name 검색어
     * @return 검색 결과 리스트
     */
    List<Member> findByNameContainingIgnoreCase(String name);

    /**
     * 검수 작업이 가장 적은 품질관리부 담당자 찾기
     * - `QualityControl` 부서에서 가장 적은 검수 건수를 가진 담당자를 찾음
     * - 만약 검수 담당자가 없으면 `Optional.empty()` 반환
     */
    @Query("SELECT m FROM Member m WHERE m.department.name = 'QualityControl' " +
            "ORDER BY (SELECT COUNT(i) FROM Inspection i WHERE i.inspectorId = m.id) ASC")
    Optional<Member> findTopByDepartmentNameOrderByInspectionCountAsc();

    /**
     * 특정 부서에서 가장 오래된 미배정 검수 담당자 찾기
     * - 특정 부서에서 아직 검수를 배정받지 않은 담당자를 찾음.
     * - `ORDER BY m.id ASC`로 오래된 순서대로 조회
     */
    @Query("SELECT m FROM Member m WHERE m.department.name = :departmentName " +
            "ORDER BY m.id ASC")
    Optional<Member> findAvailableInspector(String departmentName);

    /**
     * 결재 가능한 사용자 조회 (직급 레벨 3 이상)
     * @return 결재 가능한 사용자 리스트
     */
<<<<<<< HEAD
     @Query("SELECT m FROM Member m JOIN m.position p WHERE p.level >= :level")
     List<Member> findByPositionLevelGreaterThanEqual(@Param("level") int level);
}
=======
        @Query("SELECT m FROM Member m JOIN m.position p WHERE p.level >= :level")
        List<Member> findByPositionLevelGreaterThanEqual(@Param("level") int level);
}
>>>>>>> b026ae83
<|MERGE_RESOLUTION|>--- conflicted
+++ resolved
@@ -57,12 +57,7 @@
      * 결재 가능한 사용자 조회 (직급 레벨 3 이상)
      * @return 결재 가능한 사용자 리스트
      */
-<<<<<<< HEAD
+
      @Query("SELECT m FROM Member m JOIN m.position p WHERE p.level >= :level")
      List<Member> findByPositionLevelGreaterThanEqual(@Param("level") int level);
 }
-=======
-        @Query("SELECT m FROM Member m JOIN m.position p WHERE p.level >= :level")
-        List<Member> findByPositionLevelGreaterThanEqual(@Param("level") int level);
-}
->>>>>>> b026ae83
