package com.orbit.repository.member;

import com.orbit.entity.member.Member;
import org.springframework.data.jpa.repository.JpaRepository;
import org.springframework.data.jpa.repository.JpaSpecificationExecutor;
import org.springframework.data.jpa.repository.Query;
<<<<<<< HEAD
=======
import org.springframework.data.repository.query.Param;
>>>>>>> 3b06dee8

import java.util.List;
import java.util.Optional;

/**
 * Member 엔티티를 위한 JpaRepository
 */
public interface MemberRepository extends JpaRepository<Member, Long>, JpaSpecificationExecutor<Member> {

    /**
     * 사용자 ID(username)로 회원 정보 조회
     * @param username 사용자 ID
     * @return Optional<Member> 객체
     */
    Optional<Member> findByUsername(String username);

    /**
     * 이메일로 회원 정보 조회
     * @param email 이메일 주소
     * @return Member 객체
     */
    Member findByEmail(String email);

    /**
     * 이름으로 회원 검색 (검색어가 포함된 모든 사용자 반환)
     * @param name 검색어
     * @return 검색 결과 리스트
     */
    List<Member> findByNameContainingIgnoreCase(String name);

    /**
<<<<<<< HEAD
     * 검수 작업이 가장 적은 품질관리부 담당자 찾기
     * - `QualityControl` 부서에서 가장 적은 검수 건수를 가진 담당자를 찾음
     * - 만약 검수 담당자가 없으면 `Optional.empty()` 반환
     */
    @Query("SELECT m FROM Member m WHERE m.department.name = 'QualityControl' " +
            "ORDER BY (SELECT COUNT(i) FROM Inspection i WHERE i.inspectorId = m.id) ASC")
    Optional<Member> findTopByDepartmentNameOrderByInspectionCountAsc();

    /**
     * 특정 부서에서 가장 오래된 미배정 검수 담당자 찾기
     * - 특정 부서에서 아직 검수를 배정받지 않은 담당자를 찾음.
     * - `ORDER BY m.id ASC`로 오래된 순서대로 조회
     */
    @Query("SELECT m FROM Member m WHERE m.department.name = :departmentName " +
            "ORDER BY m.id ASC")
    Optional<Member> findAvailableInspector(String departmentName);
=======
     * 결재 가능한 사용자 조회 (직급 레벨 3 이상)
     * @return 결재 가능한 사용자 리스트
     */
        @Query("SELECT m FROM Member m JOIN m.position p WHERE p.level >= :level")
        List<Member> findByPositionLevelGreaterThanEqual(@Param("level") int level);
>>>>>>> 3b06dee8
}<|MERGE_RESOLUTION|>--- conflicted
+++ resolved
@@ -4,10 +4,7 @@
 import org.springframework.data.jpa.repository.JpaRepository;
 import org.springframework.data.jpa.repository.JpaSpecificationExecutor;
 import org.springframework.data.jpa.repository.Query;
-<<<<<<< HEAD
-=======
 import org.springframework.data.repository.query.Param;
->>>>>>> 3b06dee8
 
 import java.util.List;
 import java.util.Optional;
@@ -39,7 +36,6 @@
     List<Member> findByNameContainingIgnoreCase(String name);
 
     /**
-<<<<<<< HEAD
      * 검수 작업이 가장 적은 품질관리부 담당자 찾기
      * - `QualityControl` 부서에서 가장 적은 검수 건수를 가진 담당자를 찾음
      * - 만약 검수 담당자가 없으면 `Optional.empty()` 반환
@@ -56,11 +52,11 @@
     @Query("SELECT m FROM Member m WHERE m.department.name = :departmentName " +
             "ORDER BY m.id ASC")
     Optional<Member> findAvailableInspector(String departmentName);
-=======
+
+    /**
      * 결재 가능한 사용자 조회 (직급 레벨 3 이상)
      * @return 결재 가능한 사용자 리스트
      */
-        @Query("SELECT m FROM Member m JOIN m.position p WHERE p.level >= :level")
-        List<Member> findByPositionLevelGreaterThanEqual(@Param("level") int level);
->>>>>>> 3b06dee8
+     @Query("SELECT m FROM Member m JOIN m.position p WHERE p.level >= :level")
+     List<Member> findByPositionLevelGreaterThanEqual(@Param("level") int level);
 }