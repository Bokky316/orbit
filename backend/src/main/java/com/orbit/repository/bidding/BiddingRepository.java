package com.orbit.repository.bidding;

import java.time.LocalDateTime;
import java.util.List;

import com.orbit.entity.commonCode.SystemStatus;
import org.springframework.data.jpa.repository.JpaRepository;
import org.springframework.data.jpa.repository.Query;
import org.springframework.data.repository.query.Param;

import com.orbit.entity.bidding.Bidding;
<<<<<<< HEAD
=======
import com.orbit.entity.commonCode.ChildCode;
import com.orbit.entity.commonCode.StatusHistory;
>>>>>>> ddbd1c3c

public interface BiddingRepository extends JpaRepository<Bidding, Long> {

    /**
     * 상태와 날짜 범위로 입찰 공고 필터링
     */
    @Query("SELECT b FROM Bidding b WHERE " +
<<<<<<< HEAD
           "(:status IS NULL OR b.status = :status) AND " +
           "(:startDate IS NULL OR b.startDate >= :startDate) AND " +
           "(:endDate IS NULL OR b.endDate <= :endDate) " +
           "ORDER BY b.id DESC")
    List<Bidding> findBiddingsByFilter(
            @Param("status") SystemStatus status,
=======
           "(:statusChild IS NULL OR b.statusChild = :statusChild) AND " +
           "(:startDate IS NULL OR b.startDate >= :startDate) AND " +
           "(:endDate IS NULL OR b.endDate <= :endDate) " +
           "ORDER BY b.id DESC")
    List<Bidding> findByStatusChildAndStartDateGreaterThanEqualAndEndDateLessThanEqual(
            @Param("statusChild") ChildCode statusChild,
>>>>>>> ddbd1c3c
            @Param("startDate") LocalDateTime startDate,
            @Param("endDate") LocalDateTime endDate);

    /**
     * 날짜 범위로 입찰 공고 필터링
     */
    @Query("SELECT b FROM Bidding b WHERE " +
           "(:startDate IS NULL OR b.startDate >= :startDate) AND " +
           "(:endDate IS NULL OR b.endDate <= :endDate) " +
           "ORDER BY b.id DESC")
<<<<<<< HEAD
    List<Bidding> findBiddingsByDateRange(
=======
    List<Bidding> findByStartDateGreaterThanEqualAndEndDateLessThanEqual(
>>>>>>> ddbd1c3c
            @Param("startDate") LocalDateTime startDate,
            @Param("endDate") LocalDateTime endDate);

    /**
     * 특정 입찰 공고의 상태 변경 이력 조회
<<<<<<< HEAD
     */
/*    @Query("SELECT h FROM StatusHistory h WHERE h.bidding.id = :biddingId ORDER BY h.changedAt DESC")
    List<StatusHistory> findStatusHistoriesByBiddingId(@Param("biddingId") Long biddingId);*/
=======
     */
    @Query("SELECT h FROM StatusHistory h WHERE h.bidding.id = :biddingId ORDER BY h.changedAt DESC")
    List<StatusHistory> findStatusHistoriesByBiddingId(@Param("biddingId") Long biddingId);
    
    /**
     * 특정 상태의 입찰 공고 목록 조회
     */
    List<Bidding> findByStatusChild(ChildCode statusChild);
    
    /**
     * 특정 공급사가 초대된 입찰 공고 목록 조회
     */
    @Query("SELECT DISTINCT b FROM Bidding b JOIN b.suppliers s WHERE s.supplierId = :supplierId ORDER BY b.id DESC")
    List<Bidding> findBiddingsInvitedSupplier(@Param("supplierId") Long supplierId);
    
    /**
     * 특정 공급사가 참여한 입찰 공고 목록 조회
     */
    @Query("SELECT DISTINCT b FROM Bidding b JOIN b.participations p WHERE p.supplierId = :supplierId ORDER BY b.id DESC")
    List<Bidding> findBiddingsParticipatedBySupplier(@Param("supplierId") Long supplierId);
    
    /**
     * 만료 예정인 입찰 공고 목록 조회 (종료일이 현재부터 n일 이내)
     */
    @Query("SELECT b FROM Bidding b WHERE b.statusChild.codeValue = 'ONGOING' AND b.endDate BETWEEN :now AND :expiry ORDER BY b.endDate ASC")
    List<Bidding> findExpiringBiddings(
            @Param("now") LocalDateTime now,
            @Param("expiry") LocalDateTime expiry);
    
    /**
     * 구매 요청에 연결된 입찰 공고 목록 조회
     */
    List<Bidding> findByPurchaseRequestId(Long requestId);
    
    /**
     * 입찰 번호로 입찰 공고 조회
     */
    Bidding findByBidNumber(String bidNumber);
>>>>>>> ddbd1c3c
}<|MERGE_RESOLUTION|>--- conflicted
+++ resolved
@@ -3,17 +3,13 @@
 import java.time.LocalDateTime;
 import java.util.List;
 
-import com.orbit.entity.commonCode.SystemStatus;
 import org.springframework.data.jpa.repository.JpaRepository;
 import org.springframework.data.jpa.repository.Query;
 import org.springframework.data.repository.query.Param;
 
 import com.orbit.entity.bidding.Bidding;
-<<<<<<< HEAD
-=======
 import com.orbit.entity.commonCode.ChildCode;
 import com.orbit.entity.commonCode.StatusHistory;
->>>>>>> ddbd1c3c
 
 public interface BiddingRepository extends JpaRepository<Bidding, Long> {
 
@@ -21,21 +17,12 @@
      * 상태와 날짜 범위로 입찰 공고 필터링
      */
     @Query("SELECT b FROM Bidding b WHERE " +
-<<<<<<< HEAD
-           "(:status IS NULL OR b.status = :status) AND " +
-           "(:startDate IS NULL OR b.startDate >= :startDate) AND " +
-           "(:endDate IS NULL OR b.endDate <= :endDate) " +
-           "ORDER BY b.id DESC")
-    List<Bidding> findBiddingsByFilter(
-            @Param("status") SystemStatus status,
-=======
            "(:statusChild IS NULL OR b.statusChild = :statusChild) AND " +
            "(:startDate IS NULL OR b.startDate >= :startDate) AND " +
            "(:endDate IS NULL OR b.endDate <= :endDate) " +
            "ORDER BY b.id DESC")
     List<Bidding> findByStatusChildAndStartDateGreaterThanEqualAndEndDateLessThanEqual(
             @Param("statusChild") ChildCode statusChild,
->>>>>>> ddbd1c3c
             @Param("startDate") LocalDateTime startDate,
             @Param("endDate") LocalDateTime endDate);
 
@@ -46,21 +33,12 @@
            "(:startDate IS NULL OR b.startDate >= :startDate) AND " +
            "(:endDate IS NULL OR b.endDate <= :endDate) " +
            "ORDER BY b.id DESC")
-<<<<<<< HEAD
-    List<Bidding> findBiddingsByDateRange(
-=======
     List<Bidding> findByStartDateGreaterThanEqualAndEndDateLessThanEqual(
->>>>>>> ddbd1c3c
             @Param("startDate") LocalDateTime startDate,
             @Param("endDate") LocalDateTime endDate);
 
     /**
      * 특정 입찰 공고의 상태 변경 이력 조회
-<<<<<<< HEAD
-     */
-/*    @Query("SELECT h FROM StatusHistory h WHERE h.bidding.id = :biddingId ORDER BY h.changedAt DESC")
-    List<StatusHistory> findStatusHistoriesByBiddingId(@Param("biddingId") Long biddingId);*/
-=======
      */
     @Query("SELECT h FROM StatusHistory h WHERE h.bidding.id = :biddingId ORDER BY h.changedAt DESC")
     List<StatusHistory> findStatusHistoriesByBiddingId(@Param("biddingId") Long biddingId);
@@ -99,5 +77,4 @@
      * 입찰 번호로 입찰 공고 조회
      */
     Bidding findByBidNumber(String bidNumber);
->>>>>>> ddbd1c3c
 }