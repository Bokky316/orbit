package com.orbit.repository.bidding;

import java.util.List;
import java.util.Optional;

import org.springframework.data.jpa.repository.JpaRepository;
import org.springframework.data.jpa.repository.Query;
import org.springframework.data.repository.query.Param;

import com.orbit.entity.bidding.BiddingEvaluation;

public interface BiddingEvaluationRepository extends JpaRepository<BiddingEvaluation, Long> {

    /**
<<<<<<< HEAD
     * 특정 입찰 공고의 모든 평가 목록 조회
     */
    List<BiddingEvaluation> findByBiddingId(Long biddingId);

    /**
     * 특정 입찰 참여에 대한 평가 조회
     */
    Optional<BiddingEvaluation> findByBiddingParticipationId(Long participationId);

    /**
     * 특정 입찰 공고의 최고 점수 평가 목록 조회
     */
    @Query("SELECT be FROM BiddingEvaluation be WHERE be.biddingId = :biddingId AND be.totalScore = (SELECT MAX(b.totalScore) FROM BiddingEvaluation b WHERE b.biddingId = :biddingId)")
    List<BiddingEvaluation> findTopByBiddingIdOrderByTotalScoreDesc(@Param("biddingId") Long biddingId);


    List<BiddingEvaluation> findBySupplierName(String supplierName);

    /**
     * 낙찰자로 선정된 모든 평가 목록 조회
     */
    List<BiddingEvaluation> findByIsSelectedBidderTrue();

    /**
     * 특정 입찰 공고의 낙찰자 평가 목록 조회
     */
    List<BiddingEvaluation> findByBiddingIdAndIsSelectedBidderTrue(Long biddingId);

    /**
     * 발주 선정된 모든 평가 목록 조회
     */
    List<BiddingEvaluation> findBySelectedForOrderTrue();

    /**
     * 특정 입찰 공고의 발주 선정 평가 목록 조회
     */
    List<BiddingEvaluation> findByBiddingIdAndSelectedForOrderTrue(Long biddingId);

    /**
     * 평가자별 평가 목록 조회
     */
    List<BiddingEvaluation> findByEvaluatorId(Long evaluatorId);

    /**
     * 특정 점수 범위 내의 평가 목록 조회
     */
    @Query("SELECT be FROM BiddingEvaluation be WHERE be.biddingId = :biddingId AND be.totalScore BETWEEN :minScore AND :maxScore")
    List<BiddingEvaluation> findByBiddingIdAndTotalScoreBetween(
            @Param("biddingId") Long biddingId, 
            @Param("minScore") Integer minScore, 
            @Param("maxScore") Integer maxScore
    );
=======
     * 특정 입찰 공고의 모든 평가 조회
     */
    List<BiddingEvaluation> findByBiddingId(Long biddingId);
    
    /**
     * 특정 참여에 대한 평가 조회
     */
    List<BiddingEvaluation> findByBiddingParticipationId(Long participationId);
    
    /**
     * 특정 평가자의 평가 목록 조회
     */
    List<BiddingEvaluation> findByEvaluatorId(Long evaluatorId);
    
    /**
     * 낙찰된 평가 목록 조회
     */
    List<BiddingEvaluation> findByBiddingIdAndIsSelectedBidderTrue(Long biddingId);
    
    /**
     * 발주 선정된 평가 목록 조회
     */
    List<BiddingEvaluation> findByBiddingIdAndSelectedForOrderTrue(Long biddingId);
    
    /**
     * 점수별 평가 목록 조회 (내림차순)
     */
    @Query("SELECT e FROM BiddingEvaluation e WHERE e.biddingId = :biddingId ORDER BY e.totalScore DESC")
    List<BiddingEvaluation> findTopByBiddingIdOrderByTotalScoreDesc(@Param("biddingId") Long biddingId);
    
    /**
     * 특정 공급사의 평가 목록 조회
     */
    @Query("SELECT e FROM BiddingEvaluation e JOIN BiddingParticipation p ON e.biddingParticipationId = p.id WHERE p.supplierId = :supplierId")
    List<BiddingEvaluation> findEvaluationsBySupplier(@Param("supplierId") Long supplierId);
    
    /**
     * 특정 입찰 공고에서 평가 점수가 특정 값 이상인 평가 목록 조회
     */
    @Query("SELECT e FROM BiddingEvaluation e WHERE e.biddingId = :biddingId AND e.totalScore >= :minScore ORDER BY e.totalScore DESC")
    List<BiddingEvaluation> findByBiddingIdAndMinScore(
            @Param("biddingId") Long biddingId, 
            @Param("minScore") Integer minScore);
>>>>>>> ddbd1c3c
}<|MERGE_RESOLUTION|>--- conflicted
+++ resolved
@@ -1,7 +1,6 @@
 package com.orbit.repository.bidding;
 
 import java.util.List;
-import java.util.Optional;
 
 import org.springframework.data.jpa.repository.JpaRepository;
 import org.springframework.data.jpa.repository.Query;
@@ -12,60 +11,6 @@
 public interface BiddingEvaluationRepository extends JpaRepository<BiddingEvaluation, Long> {
 
     /**
-<<<<<<< HEAD
-     * 특정 입찰 공고의 모든 평가 목록 조회
-     */
-    List<BiddingEvaluation> findByBiddingId(Long biddingId);
-
-    /**
-     * 특정 입찰 참여에 대한 평가 조회
-     */
-    Optional<BiddingEvaluation> findByBiddingParticipationId(Long participationId);
-
-    /**
-     * 특정 입찰 공고의 최고 점수 평가 목록 조회
-     */
-    @Query("SELECT be FROM BiddingEvaluation be WHERE be.biddingId = :biddingId AND be.totalScore = (SELECT MAX(b.totalScore) FROM BiddingEvaluation b WHERE b.biddingId = :biddingId)")
-    List<BiddingEvaluation> findTopByBiddingIdOrderByTotalScoreDesc(@Param("biddingId") Long biddingId);
-
-
-    List<BiddingEvaluation> findBySupplierName(String supplierName);
-
-    /**
-     * 낙찰자로 선정된 모든 평가 목록 조회
-     */
-    List<BiddingEvaluation> findByIsSelectedBidderTrue();
-
-    /**
-     * 특정 입찰 공고의 낙찰자 평가 목록 조회
-     */
-    List<BiddingEvaluation> findByBiddingIdAndIsSelectedBidderTrue(Long biddingId);
-
-    /**
-     * 발주 선정된 모든 평가 목록 조회
-     */
-    List<BiddingEvaluation> findBySelectedForOrderTrue();
-
-    /**
-     * 특정 입찰 공고의 발주 선정 평가 목록 조회
-     */
-    List<BiddingEvaluation> findByBiddingIdAndSelectedForOrderTrue(Long biddingId);
-
-    /**
-     * 평가자별 평가 목록 조회
-     */
-    List<BiddingEvaluation> findByEvaluatorId(Long evaluatorId);
-
-    /**
-     * 특정 점수 범위 내의 평가 목록 조회
-     */
-    @Query("SELECT be FROM BiddingEvaluation be WHERE be.biddingId = :biddingId AND be.totalScore BETWEEN :minScore AND :maxScore")
-    List<BiddingEvaluation> findByBiddingIdAndTotalScoreBetween(
-            @Param("biddingId") Long biddingId, 
-            @Param("minScore") Integer minScore, 
-            @Param("maxScore") Integer maxScore
-    );
-=======
      * 특정 입찰 공고의 모든 평가 조회
      */
     List<BiddingEvaluation> findByBiddingId(Long biddingId);
@@ -109,5 +54,4 @@
     List<BiddingEvaluation> findByBiddingIdAndMinScore(
             @Param("biddingId") Long biddingId, 
             @Param("minScore") Integer minScore);
->>>>>>> ddbd1c3c
 }