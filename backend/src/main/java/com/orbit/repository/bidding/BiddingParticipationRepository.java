package com.orbit.repository.bidding;

import java.util.List;

import org.springframework.data.jpa.repository.JpaRepository;
import org.springframework.data.jpa.repository.Query;
<<<<<<< HEAD
import org.springframework.stereotype.Repository;
=======
import org.springframework.data.repository.query.Param;
>>>>>>> ddbd1c3c

import com.orbit.entity.bidding.BiddingParticipation;

public interface BiddingParticipationRepository extends JpaRepository<BiddingParticipation, Long> {
<<<<<<< HEAD
    /**
     * 특정 입찰 공고의 모든 참여 목록 조회
     */
    List<BiddingParticipation> findByBiddingId(Long biddingId);

    /**
     * 특정 공급자의 입찰 참여 목록 조회
     */
    List<BiddingParticipation> findBySupplierId(Long supplierId);

    /**
     * 특정 입찰 공고와 공급자에 대한 참여 여부 확인
     */
    boolean existsByBiddingIdAndSupplierId(Long biddingId, Long supplierId);

    /**
     * 미확정된 입찰 참여 목록 조회
     */
    List<BiddingParticipation> findByIsConfirmedFalse();

    /**
     * 확정된 입찰 참여 목록 조회
     */
    List<BiddingParticipation> findByIsConfirmedTrue();

    /**
     * 특정 입찰 공고의 확정된 참여 목록 조회
     */
    List<BiddingParticipation> findByBiddingIdAndIsConfirmedTrue(Long biddingId);

    /**
     * 평가되지 않은 입찰 참여 목록 조회
     */
    @Query("SELECT bp FROM BiddingParticipation bp WHERE bp.isEvaluated = false")
    List<BiddingParticipation> findUnevaluatedParticipations();
=======

    /**
     * 특정 입찰 공고에 대한 참여 목록 조회
     */
    List<BiddingParticipation> findByBiddingId(Long biddingId);
    
    /**
     * 특정 공급사의 참여 목록 조회
     */
    List<BiddingParticipation> findBySupplierId(Long supplierId);
    
    /**
     * 특정 입찰과 공급사의 중복 참여 확인
     */
    boolean existsByBiddingIdAndSupplierId(Long biddingId, Long supplierId);
    
    /**
     * 특정 입찰에서 가장 낮은 가격을 제시한 참여 조회
     */
    @Query("SELECT p FROM BiddingParticipation p WHERE p.bidding.id = :biddingId ORDER BY p.totalAmount ASC")
    List<BiddingParticipation> findLowestPriceParticipations(@Param("biddingId") Long biddingId);
    
    /**
     * 평가 대상 참여 목록 조회 (평가되지 않은 참여)
     */
    @Query("SELECT p FROM BiddingParticipation p WHERE p.bidding.id = :biddingId AND p.isEvaluated = false")
    List<BiddingParticipation> findNonEvaluatedParticipations(@Param("biddingId") Long biddingId);
    
    /**
     * 확정된 참여 목록 조회 (공급사가 참여 의사를 확정한 것)
     */
    @Query("SELECT p FROM BiddingParticipation p WHERE p.bidding.id = :biddingId AND p.isConfirmed = true")
    List<BiddingParticipation> findConfirmedParticipations(@Param("biddingId") Long biddingId);
    
    /**
     * 발주가 생성되지 않은 참여 목록 조회
     */
    @Query("SELECT p FROM BiddingParticipation p WHERE p.bidding.id = :biddingId AND p.isOrderCreated = false")
    List<BiddingParticipation> findParticipationsWithoutOrders(@Param("biddingId") Long biddingId);
    
    /**
     * 낙찰된 참여 목록 조회
     */
    @Query("SELECT p FROM BiddingParticipation p WHERE p.bidding.id = :biddingId AND p.isSelectedBidder = true")
    List<BiddingParticipation> findSelectedBidderParticipations(@Param("biddingId") Long biddingId);
>>>>>>> ddbd1c3c
}<|MERGE_RESOLUTION|>--- conflicted
+++ resolved
@@ -4,52 +4,11 @@
 
 import org.springframework.data.jpa.repository.JpaRepository;
 import org.springframework.data.jpa.repository.Query;
-<<<<<<< HEAD
-import org.springframework.stereotype.Repository;
-=======
 import org.springframework.data.repository.query.Param;
->>>>>>> ddbd1c3c
 
 import com.orbit.entity.bidding.BiddingParticipation;
 
 public interface BiddingParticipationRepository extends JpaRepository<BiddingParticipation, Long> {
-<<<<<<< HEAD
-    /**
-     * 특정 입찰 공고의 모든 참여 목록 조회
-     */
-    List<BiddingParticipation> findByBiddingId(Long biddingId);
-
-    /**
-     * 특정 공급자의 입찰 참여 목록 조회
-     */
-    List<BiddingParticipation> findBySupplierId(Long supplierId);
-
-    /**
-     * 특정 입찰 공고와 공급자에 대한 참여 여부 확인
-     */
-    boolean existsByBiddingIdAndSupplierId(Long biddingId, Long supplierId);
-
-    /**
-     * 미확정된 입찰 참여 목록 조회
-     */
-    List<BiddingParticipation> findByIsConfirmedFalse();
-
-    /**
-     * 확정된 입찰 참여 목록 조회
-     */
-    List<BiddingParticipation> findByIsConfirmedTrue();
-
-    /**
-     * 특정 입찰 공고의 확정된 참여 목록 조회
-     */
-    List<BiddingParticipation> findByBiddingIdAndIsConfirmedTrue(Long biddingId);
-
-    /**
-     * 평가되지 않은 입찰 참여 목록 조회
-     */
-    @Query("SELECT bp FROM BiddingParticipation bp WHERE bp.isEvaluated = false")
-    List<BiddingParticipation> findUnevaluatedParticipations();
-=======
 
     /**
      * 특정 입찰 공고에 대한 참여 목록 조회
@@ -95,5 +54,4 @@
      */
     @Query("SELECT p FROM BiddingParticipation p WHERE p.bidding.id = :biddingId AND p.isSelectedBidder = true")
     List<BiddingParticipation> findSelectedBidderParticipations(@Param("biddingId") Long biddingId);
->>>>>>> ddbd1c3c
 }