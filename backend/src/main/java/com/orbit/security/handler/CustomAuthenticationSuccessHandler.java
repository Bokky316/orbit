--- conflicted
+++ resolved
@@ -1,156 +1,106 @@
-package com.orbit.security.handler;
-
-import com.orbit.config.jwt.TokenProvider;
-import com.orbit.security.dto.MemberSecurityDto;
-import com.orbit.service.RedisService;
-import com.orbit.service.RefreshTokenService;
-import jakarta.servlet.http.Cookie;
-import jakarta.servlet.http.HttpServletRequest;
-import jakarta.servlet.http.HttpServletResponse;
-import lombok.RequiredArgsConstructor;
-import lombok.extern.slf4j.Slf4j;
-import org.springframework.security.core.Authentication;
-import org.springframework.security.core.GrantedAuthority;
-import org.springframework.security.web.authentication.AuthenticationSuccessHandler;
-import org.springframework.stereotype.Component;
-
-import java.io.IOException;
-import java.time.Duration;
-import java.util.Collection;
-import java.util.List;
-import java.util.stream.Collectors;
-
-/**
- * 로그인 성공 후처리 담당 클래스
- * - JWT 토큰을 생성하고, HttpOnly Cookie에 토큰을 담아 클라이언트에게 전달
- * - 클라이언트에게 로그인 성공 여부와 사용자 정보를 JSON 형식으로 전달
- */
-@RequiredArgsConstructor
-@Component
-@Slf4j
-public class CustomAuthenticationSuccessHandler implements AuthenticationSuccessHandler {
-    private final RefreshTokenService refreshTokenService;
-    private final TokenProvider tokenProvider;
-    private final RedisService redisService;
-
-    @Override
-    public void onAuthenticationSuccess(HttpServletRequest request,
-                                        HttpServletResponse response,
-                                        Authentication authentication) throws IOException {
-
-        log.info("CustomAuthenticationSuccessHandler - 로그인 성공. 요청 사용자: {}", request.getParameter("username"));
-
-        MemberSecurityDto userDetails = (MemberSecurityDto) authentication.getPrincipal();
-        String username = userDetails.getUsername();
-
-<<<<<<< HEAD
-        // 2. Redis에 사용자 권한 정보 캐싱(username을 전달하면 권한 정보를 데이터베이스에서 조회한 뒤 Redis에 저장)
-        redisService.cacheUserAuthorities(userDetails.getUsername());
-        log.info("사용자의 권한 정보가 Redis에 성공적으로 저장되었습니다.");
-
-        // redis에 저장된 사용자 권한 정보 확인하기 위한 로그
-        log.info("사용자 [{}]의 권한 정보가 Redis에 저장되었습니다.", redisService.getUserAuthoritiesFromCache(userDetails.getUsername()));
-=======
-        // Redis에 사용자 권한 정보 캐싱
-        redisService.cacheUserAuthorities(username);
-        log.info("사용자 [{}]의 권한 정보가 Redis에 저장되었습니다.", username);
-
-        // 사용자 권한 목록을 가져옴 (이미 GrantedAuthority 형태로 변환되어 있음)
-        Collection<? extends GrantedAuthority> authorities = userDetails.getAuthorities();
->>>>>>> 5676ed83
-
-        // 권한 정보를 문자열 리스트로 변환 (JSON 응답용)
-        List<String> roles = authorities.stream()
-                .map(GrantedAuthority::getAuthority)
-                .collect(Collectors.toList());
-        log.info("Authentication 객체에서 조회한 사용자 권한 정보: {}", roles);
-
-        // 액세스 토큰(JWT) 생성
-        String accessToken = tokenProvider.generateToken(
-<<<<<<< HEAD
-                userDetails.getUsername(), // username 사용
-                //userDetails.getAuthorities(), // 인증 객체에서 권한 정보 사용
-                //userDetails.getRealName(),  // 사용자 이름
-                Duration.ofMinutes(50) // 액세스 토큰 유효 시간, 5분
-=======
-                username,
-                authorities,
-                Duration.ofMinutes(50)
->>>>>>> 5676ed83
-        );
-
-        // 리프레시 토큰 생성
-        String refreshToken = tokenProvider.generateRefreshToken(
-<<<<<<< HEAD
-                userDetails.getUsername(), // username 사용
-                Duration.ofDays(7) // 리프레시 토큰 유효 기간 7일
-        );
-
-        // 6️⃣ 리프레시 토큰을 DB에 저장 (username 사용)
-        refreshTokenService.saveOrUpdateRefreshToken(userDetails.getUsername(), refreshToken);
-
-        // 7️⃣ 액세스 토큰을 HttpOnly Cookie로 저장
-        Cookie accessTokenCookie = new Cookie("accToken", accessToken);
-        accessTokenCookie.setHttpOnly(true); // HttpOnly 속성 설정
-        accessTokenCookie.setSecure(false); // HTTPS 환경에서는 true로 설정
-        accessTokenCookie.setPath("/"); // 전체 경로에서 액세스 토큰을 서버로 전송
-        response.addCookie(accessTokenCookie);  // 응답에 쿠키 추가, 사용자의 웹브라우저에 쿠키가 저장.
-        log.info("액세스 토큰이 HttpOnly 쿠키로 저장되었습니다.");
-
-        // 8️⃣ 리프레시 토큰을 HttpOnly Cookie로 저장
-        Cookie refreshTokenCookie = new Cookie("refToken", refreshToken);
-        refreshTokenCookie.setHttpOnly(true);
-        refreshTokenCookie.setSecure(false);
-        refreshTokenCookie.setPath("/refresh"); // /refresh 경로에만 리프레시 토큰 포함해서 서버로 요청이 간다.
-        refreshTokenCookie.setMaxAge((int) Duration.ofDays(7).plusMinutes(30).getSeconds()); // 만료 시간 7일 + 30분
-        response.addCookie(refreshTokenCookie);
-        log.info("리프레시 토큰이 HttpOnly 쿠키로 저장되었습니다.");
-
-        // 9️⃣ JSON 응답 생성 및 반환, 여기서 반환된 사용자 정보가 리덕스 스토어의 상태로 저장됨.
-        response.setContentType("application/json");
-        response.setCharacterEncoding("UTF-8");
-        response.getWriter().write(String.format(
-                "{\"message\":\"로그인 성공\",\"status\":\"success\",\"id\":%d,\"username\":\"%s\",\"name\":\"%s\",\"roles\":\"%s\"}",
-                userDetails.getId(),    // email → username으로 변경
-                userDetails.getUsername(),  // email → username으로 변경
-=======
-                username,
-                Duration.ofDays(7)
-        );
-
-        // 리프레시 토큰을 DB에 저장
-        refreshTokenService.saveOrUpdateRefreshToken(username, refreshToken, userDetails.getId());
-
-        // 액세스 토큰을 HttpOnly Cookie로 저장
-        addCookie(response, "accToken", accessToken, "/", (int) Duration.ofMinutes(50).getSeconds());
-
-        // 리프레시 토큰을 HttpOnly Cookie로 저장
-        addCookie(response, "refToken", refreshToken, "/refresh", (int) Duration.ofDays(7).plusMinutes(30).getSeconds());
-
-        // JSON 응답 생성 및 반환
-        sendJsonResponse(response, userDetails, roles);
-    }
-
-    private void addCookie(HttpServletResponse response, String name, String value, String path, int maxAge) {
-        Cookie cookie = new Cookie(name, value);
-        cookie.setHttpOnly(true);
-        cookie.setSecure(false); // HTTPS 환경에서는 true로 설정
-        cookie.setPath(path);
-        cookie.setMaxAge(maxAge);
-        response.addCookie(cookie);
-        log.info("{}이 HttpOnly 쿠키로 저장되었습니다.", name);
-    }
-
-    private void sendJsonResponse(HttpServletResponse response, MemberSecurityDto userDetails, List<String> roles) throws IOException {
-        response.setContentType("application/json");
-        response.setCharacterEncoding("UTF-8");
-        response.getWriter().write(String.format(
-                "{\"message\":\"로그인 성공\",\"status\":\"success\",\"id\":%d,\"username\":\"%s\",\"name\":\"%s\",\"roles\":%s}",
-                userDetails.getId(),
-                userDetails.getUsername(),
->>>>>>> 5676ed83
-                userDetails.getRealName(),
-                roles.toString()
-        ));
-    }
-}
+package com.orbit.security.handler;
+
+import com.orbit.config.jwt.TokenProvider;
+import com.orbit.security.dto.MemberSecurityDto;
+import com.orbit.service.RedisService;
+import com.orbit.service.RefreshTokenService;
+import jakarta.servlet.http.Cookie;
+import jakarta.servlet.http.HttpServletRequest;
+import jakarta.servlet.http.HttpServletResponse;
+import lombok.RequiredArgsConstructor;
+import lombok.extern.slf4j.Slf4j;
+import org.springframework.security.core.Authentication;
+import org.springframework.security.core.GrantedAuthority;
+import org.springframework.security.web.authentication.AuthenticationSuccessHandler;
+import org.springframework.stereotype.Component;
+
+import java.io.IOException;
+import java.time.Duration;
+import java.util.Collection;
+import java.util.List;
+import java.util.stream.Collectors;
+
+/**
+ * 로그인 성공 후처리 담당 클래스
+ * - JWT 토큰을 생성하고, HttpOnly Cookie에 토큰을 담아 클라이언트에게 전달
+ * - 클라이언트에게 로그인 성공 여부와 사용자 정보를 JSON 형식으로 전달
+ */
+@RequiredArgsConstructor
+@Component
+@Slf4j
+public class CustomAuthenticationSuccessHandler implements AuthenticationSuccessHandler {
+    private final RefreshTokenService refreshTokenService;
+    private final TokenProvider tokenProvider;
+    private final RedisService redisService;
+
+    @Override
+    public void onAuthenticationSuccess(HttpServletRequest request,
+                                        HttpServletResponse response,
+                                        Authentication authentication) throws IOException {
+
+        log.info("CustomAuthenticationSuccessHandler - 로그인 성공. 요청 사용자: {}", request.getParameter("username"));
+
+        MemberSecurityDto userDetails = (MemberSecurityDto) authentication.getPrincipal();
+        String username = userDetails.getUsername();
+
+        // Redis에 사용자 권한 정보 캐싱
+        redisService.cacheUserAuthorities(username);
+        log.info("사용자 [{}]의 권한 정보가 Redis에 저장되었습니다.", username);
+
+        // 사용자 권한 목록을 가져옴 (이미 GrantedAuthority 형태로 변환되어 있음)
+        Collection<? extends GrantedAuthority> authorities = userDetails.getAuthorities();
+
+        // 권한 정보를 문자열 리스트로 변환 (JSON 응답용)
+        List<String> roles = authorities.stream()
+                .map(GrantedAuthority::getAuthority)
+                .collect(Collectors.toList());
+        log.info("Authentication 객체에서 조회한 사용자 권한 정보: {}", roles);
+
+        // 액세스 토큰(JWT) 생성
+        String accessToken = tokenProvider.generateToken(
+                username,
+                authorities,
+                Duration.ofMinutes(50)
+        );
+
+        // 리프레시 토큰 생성
+        String refreshToken = tokenProvider.generateRefreshToken(
+                username,
+                Duration.ofDays(7)
+        );
+
+        // 리프레시 토큰을 DB에 저장
+        refreshTokenService.saveOrUpdateRefreshToken(username, refreshToken, userDetails.getId());
+
+        // 액세스 토큰을 HttpOnly Cookie로 저장
+        addCookie(response, "accToken", accessToken, "/", (int) Duration.ofMinutes(50).getSeconds());
+
+        // 리프레시 토큰을 HttpOnly Cookie로 저장
+        addCookie(response, "refToken", refreshToken, "/refresh", (int) Duration.ofDays(7).plusMinutes(30).getSeconds());
+
+        // JSON 응답 생성 및 반환
+        sendJsonResponse(response, userDetails, roles);
+    }
+
+    private void addCookie(HttpServletResponse response, String name, String value, String path, int maxAge) {
+        Cookie cookie = new Cookie(name, value);
+        cookie.setHttpOnly(true);
+        cookie.setSecure(false); // HTTPS 환경에서는 true로 설정
+        cookie.setPath(path);
+        cookie.setMaxAge(maxAge);
+        response.addCookie(cookie);
+        log.info("{}이 HttpOnly 쿠키로 저장되었습니다.", name);
+    }
+
+    private void sendJsonResponse(HttpServletResponse response, MemberSecurityDto userDetails, List<String> roles) throws IOException {
+        response.setContentType("application/json");
+        response.setCharacterEncoding("UTF-8");
+        response.getWriter().write(String.format(
+                "{\"message\":\"로그인 성공\",\"status\":\"success\",\"id\":%d,\"username\":\"%s\",\"name\":\"%s\",\"roles\":%s}",
+                userDetails.getId(),
+                userDetails.getUsername(),
+                userDetails.getRealName(),
+                roles.toString()
+        ));
+    }
+}