package com.orbit.config;

import org.springframework.beans.factory.annotation.Value;
import org.springframework.context.annotation.Configuration;
<<<<<<< HEAD
=======
import org.springframework.http.ResponseEntity;
import org.springframework.web.bind.annotation.RequestMapping;
import org.springframework.web.bind.annotation.RequestMethod;
>>>>>>> ddbd1c3c
import org.springframework.web.servlet.config.annotation.CorsRegistry;
import org.springframework.web.servlet.config.annotation.ResourceHandlerRegistry;
import org.springframework.web.servlet.config.annotation.ViewControllerRegistry;
import org.springframework.web.servlet.config.annotation.WebMvcConfigurer;

<<<<<<< HEAD
/**
 * WebConfig, 환경설정 파일
 * - @Configuration : 이 클래스가 Spring의 설정 파일임을 명시, 여기에는 하나 이상의 @Bean이 있음.
=======
import static io.lettuce.core.KillArgs.Builder.maxAge;

/**
 * WebConfig : 환경설정 파일
 * - @configuration : 이 클래스가 spring의 설정 파일임을 명시, 여기에는 하나 이상의 @Bean이 있음.
>>>>>>> ddbd1c3c
 *   프로젝트가 구동될 때 이 클래스를 읽어들여 Bean으로 등록
 *
 */
@Configuration
public class WebConfig implements WebMvcConfigurer {

<<<<<<< HEAD
    // application.properties 파일에 설정된 값을 가져옵니다.
=======
    // application.properties 파일에 설정된 값을 가져온다.
>>>>>>> ddbd1c3c
    @Value("${uploadPath}")
    String uploadPath;  // file:///c:/shop/

    /**
<<<<<<< HEAD
     * Cross Origin Resource Sharing (CORS) 설정
     * - addMapping : CORS를 적용할 URL 패턴, 모든 URL에 대해 적용하려면 /**로 설정
     * - allowedOrigins : 허용할 오리진, 여기서는 3000 포트로 들어오는 요청만 허용
     * - allowedMethods : 허용할 HTTP 메서드
     * - allowedHeaders : 허용할 HTTP 헤더
=======
     * CORS(Cross-Origin Resource Sharing) 설정
     * - addMapping : CORS를 적용할 URL pattern, 모든 URL에 대해 적용하려면 /** 로 설정
     * - allowedOrigins : CORS를 허용할 origin URL, 여기서는 3000번 포트로 들어오는 요청만 허용
     * - allowedMethods : CORS를 허용할 HTTP 메서드, GET, POST, PUT, DELETE, OPTIONS
     * - allowedHeaders : CORS를 허용할 HTTP 헤더
>>>>>>> ddbd1c3c
     * - allowCredentials : 쿠키를 주고 받을 수 있게 설정
     * @param registry
     */
    @Override
    public void addCorsMappings(CorsRegistry registry) {
        registry.addMapping("/**")
                .allowedOrigins("http://localhost:3000")
<<<<<<< HEAD
                .allowedMethods("GET", "POST", "PUT", "DELETE", "OPTIONS")
                .allowedHeaders("*")    // 모든 헤더를 허용
                .allowCredentials(true);    // 쿠키를 주고 받을 수 있게 설정, 세션을 사용할 때는 true로 설정, 왜? 세션은 쿠키를 사용하기 때문, 쿠키에는 사용자의 정보가 담겨있음
=======
                .allowedMethods("GET", "POST", "PUT", "DELETE", "OPTIONS", "PATCH")
                .allowedHeaders("*")    // 모든 헤더를 허용
                .exposedHeaders("Authorization")
                .allowCredentials(true)    // 쿠키를 주고 받을 수 있게 설정, 세션을 사용할 때는 true로 설정, 왜? 세션은 쿠키를 사용하기 때문, 쿠키에는 사용자의 정보가 담겨있음
                .maxAge(3600L);


>>>>>>> ddbd1c3c
    }


    @Override
    public void addResourceHandlers(ResourceHandlerRegistry registry) {

        registry.addResourceHandler("/images/**")   // /images/** 요청이 오면 uploadPath로 매핑
                .addResourceLocations(uploadPath);  // 로컬 컴퓨터에 저장된 파일을 읽어올 root 경로를 설정합니다.

<<<<<<< HEAD
        // aws
        //registry.addResourceHandler("/images/**")
        //    .addResourceLocations("file:///home/ec2-user/shop/chap05_shop_social/build/libs/upload/");
=======
        // 파일 업로드 경로 추가
        registry.addResourceHandler("/uploads/**")
                .addResourceLocations(uploadPath);
>>>>>>> ddbd1c3c

        registry.addResourceHandler("/static-images/**")
                .addResourceLocations("classpath:/static/images/");  // 정적 리소스

<<<<<<< HEAD

=======
        registry.addResourceHandler("/favicon.ico")
                .addResourceLocations("classpath:/static/")
                .setCachePeriod(0);
>>>>>>> ddbd1c3c
        // [스웨거] Swagger UI 설정
        // /swagger-ui/**로 시작하는 URL 요청은 서버의 /META-INF/resources/webjars/swagger-ui/ 디렉토리에서 파일을 찾습니다.
        // 이 경로는 Swagger UI의 HTML, CSS, JavaScript 파일들을 포함하고 있습니다.
        // Spring은 이 리소스들을 classpath:/META-INF/resources/webjars/swagger-ui/ 경로에서 찾아 제공하게 됩니다.
        // 이로 인해 사용자가 브라우저에서 Swagger UI에 접근할 수 있게 됩니다.
        // /META-INF/resources/webjars/swagger-ui/ : 어느 라이브러리에 있나? 스웨거 UI 라이브러리에 있음.
        registry.addResourceHandler("/swagger-ui/**")   // 어떤 URL 패턴이 정적 리소스로 처리되어야 하는지를 정의합니다.
                .addResourceLocations("classpath:/META-INF/resources/webjars/swagger-ui/")
                .resourceChain(false); // 주로 디버깅이나 개발 중에 파일 변경 사항을 바로 반영하기 위해 사용됩니다.   쉽게 말해서, 리소스 체인은 정적 파일을 더 빠르고 효율적으로 제공하려는 "비서" 같은 역할을 하고, resourceChain(false)는 그 비서를 쉬게 하고 직접 파일을 제공하는 방식입니다.

        // 모든 URL 요청을 리액트의 index.html로 매핑하기 위한 설정[수정]
        registry.addResourceHandler("/**")
                .addResourceLocations("classpath:/frontend/public/");
<<<<<<< HEAD
                
=======
>>>>>>> ddbd1c3c


    }

    /**
     * 뷰 컨트롤러 설정[수정]
     * - React의 index.html을 기본 뷰로 설정
     * - /로 요청이 오면 index.html로 포워딩
     * -
     * @param registry
     */
    @Override
    public void addViewControllers(ViewControllerRegistry registry) {
        // React의 index.html을 기본 뷰로 매핑
        registry.addViewController("/{spring:[^\\.]*}")
                .setViewName("forward:/frontend/public/index.html");
    }
<<<<<<< HEAD

=======
>>>>>>> ddbd1c3c
}<|MERGE_RESOLUTION|>--- conflicted
+++ resolved
@@ -2,56 +2,35 @@
 
 import org.springframework.beans.factory.annotation.Value;
 import org.springframework.context.annotation.Configuration;
-<<<<<<< HEAD
-=======
 import org.springframework.http.ResponseEntity;
 import org.springframework.web.bind.annotation.RequestMapping;
 import org.springframework.web.bind.annotation.RequestMethod;
->>>>>>> ddbd1c3c
 import org.springframework.web.servlet.config.annotation.CorsRegistry;
 import org.springframework.web.servlet.config.annotation.ResourceHandlerRegistry;
 import org.springframework.web.servlet.config.annotation.ViewControllerRegistry;
 import org.springframework.web.servlet.config.annotation.WebMvcConfigurer;
 
-<<<<<<< HEAD
-/**
- * WebConfig, 환경설정 파일
- * - @Configuration : 이 클래스가 Spring의 설정 파일임을 명시, 여기에는 하나 이상의 @Bean이 있음.
-=======
 import static io.lettuce.core.KillArgs.Builder.maxAge;
 
 /**
  * WebConfig : 환경설정 파일
  * - @configuration : 이 클래스가 spring의 설정 파일임을 명시, 여기에는 하나 이상의 @Bean이 있음.
->>>>>>> ddbd1c3c
  *   프로젝트가 구동될 때 이 클래스를 읽어들여 Bean으로 등록
  *
  */
 @Configuration
 public class WebConfig implements WebMvcConfigurer {
 
-<<<<<<< HEAD
-    // application.properties 파일에 설정된 값을 가져옵니다.
-=======
     // application.properties 파일에 설정된 값을 가져온다.
->>>>>>> ddbd1c3c
     @Value("${uploadPath}")
     String uploadPath;  // file:///c:/shop/
 
     /**
-<<<<<<< HEAD
-     * Cross Origin Resource Sharing (CORS) 설정
-     * - addMapping : CORS를 적용할 URL 패턴, 모든 URL에 대해 적용하려면 /**로 설정
-     * - allowedOrigins : 허용할 오리진, 여기서는 3000 포트로 들어오는 요청만 허용
-     * - allowedMethods : 허용할 HTTP 메서드
-     * - allowedHeaders : 허용할 HTTP 헤더
-=======
      * CORS(Cross-Origin Resource Sharing) 설정
      * - addMapping : CORS를 적용할 URL pattern, 모든 URL에 대해 적용하려면 /** 로 설정
      * - allowedOrigins : CORS를 허용할 origin URL, 여기서는 3000번 포트로 들어오는 요청만 허용
      * - allowedMethods : CORS를 허용할 HTTP 메서드, GET, POST, PUT, DELETE, OPTIONS
      * - allowedHeaders : CORS를 허용할 HTTP 헤더
->>>>>>> ddbd1c3c
      * - allowCredentials : 쿠키를 주고 받을 수 있게 설정
      * @param registry
      */
@@ -59,11 +38,6 @@
     public void addCorsMappings(CorsRegistry registry) {
         registry.addMapping("/**")
                 .allowedOrigins("http://localhost:3000")
-<<<<<<< HEAD
-                .allowedMethods("GET", "POST", "PUT", "DELETE", "OPTIONS")
-                .allowedHeaders("*")    // 모든 헤더를 허용
-                .allowCredentials(true);    // 쿠키를 주고 받을 수 있게 설정, 세션을 사용할 때는 true로 설정, 왜? 세션은 쿠키를 사용하기 때문, 쿠키에는 사용자의 정보가 담겨있음
-=======
                 .allowedMethods("GET", "POST", "PUT", "DELETE", "OPTIONS", "PATCH")
                 .allowedHeaders("*")    // 모든 헤더를 허용
                 .exposedHeaders("Authorization")
@@ -71,7 +45,6 @@
                 .maxAge(3600L);
 
 
->>>>>>> ddbd1c3c
     }
 
 
@@ -81,26 +54,16 @@
         registry.addResourceHandler("/images/**")   // /images/** 요청이 오면 uploadPath로 매핑
                 .addResourceLocations(uploadPath);  // 로컬 컴퓨터에 저장된 파일을 읽어올 root 경로를 설정합니다.
 
-<<<<<<< HEAD
-        // aws
-        //registry.addResourceHandler("/images/**")
-        //    .addResourceLocations("file:///home/ec2-user/shop/chap05_shop_social/build/libs/upload/");
-=======
         // 파일 업로드 경로 추가
         registry.addResourceHandler("/uploads/**")
                 .addResourceLocations(uploadPath);
->>>>>>> ddbd1c3c
 
         registry.addResourceHandler("/static-images/**")
                 .addResourceLocations("classpath:/static/images/");  // 정적 리소스
 
-<<<<<<< HEAD
-
-=======
         registry.addResourceHandler("/favicon.ico")
                 .addResourceLocations("classpath:/static/")
                 .setCachePeriod(0);
->>>>>>> ddbd1c3c
         // [스웨거] Swagger UI 설정
         // /swagger-ui/**로 시작하는 URL 요청은 서버의 /META-INF/resources/webjars/swagger-ui/ 디렉토리에서 파일을 찾습니다.
         // 이 경로는 Swagger UI의 HTML, CSS, JavaScript 파일들을 포함하고 있습니다.
@@ -114,10 +77,6 @@
         // 모든 URL 요청을 리액트의 index.html로 매핑하기 위한 설정[수정]
         registry.addResourceHandler("/**")
                 .addResourceLocations("classpath:/frontend/public/");
-<<<<<<< HEAD
-                
-=======
->>>>>>> ddbd1c3c
 
 
     }
@@ -135,8 +94,4 @@
         registry.addViewController("/{spring:[^\\.]*}")
                 .setViewName("forward:/frontend/public/index.html");
     }
-<<<<<<< HEAD
-
-=======
->>>>>>> ddbd1c3c
 }