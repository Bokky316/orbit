--- conflicted
+++ resolved
@@ -1,328 +1,272 @@
-package com.orbit.config;
-
-import com.orbit.config.jwt.RefreshTokenCheckFilter;
-import com.orbit.config.jwt.TokenAuthenticationFilter;
-import com.orbit.config.jwt.TokenProvider;
-import com.orbit.security.CustomUserDetailsService;
-import com.orbit.security.handler.CustomAuthenticationEntryPoint;
-import com.orbit.security.handler.CustomAuthenticationSuccessHandler;
-import com.orbit.security.handler.CustomLogoutSuccessHandler;
-import lombok.RequiredArgsConstructor;
-import org.springframework.context.annotation.Bean;
-import org.springframework.context.annotation.Configuration;
-import org.springframework.http.HttpStatus;
-import org.springframework.security.authentication.AuthenticationManager;
-import org.springframework.security.config.annotation.authentication.builders.AuthenticationManagerBuilder;
-import org.springframework.security.config.annotation.web.builders.HttpSecurity;
-import org.springframework.security.config.annotation.web.configuration.EnableWebSecurity;
-import org.springframework.security.config.annotation.web.configurers.AbstractHttpConfigurer;
-import org.springframework.security.crypto.bcrypt.BCryptPasswordEncoder;
-import org.springframework.security.crypto.password.PasswordEncoder;
-import org.springframework.security.web.SecurityFilterChain;
-import org.springframework.security.web.authentication.UsernamePasswordAuthenticationFilter;
-import org.springframework.security.web.util.matcher.AntPathRequestMatcher;
-import org.springframework.web.cors.CorsConfiguration;
-import org.springframework.web.cors.CorsConfigurationSource;
-import org.springframework.web.cors.CorsUtils;
-import org.springframework.web.cors.UrlBasedCorsConfigurationSource;
-
-import java.util.Arrays;
-import java.util.List;
-
-/**
- * Spring Security 설정 파일
- * - 인증, 권한 설정
- * @Configuration :
- * - 이 클래스가 Spring의 설정 파일임을 명시, 여기에는 하나 이상의 @Bean이 있음.
- * - Spring 컨테이너가 이 클래스를 읽어들여 Bean으로 등록
- * @EnableWebSecurity :
- * - Spring Security 설정을 활성화하며 내부적으로 시큐리티 필터 체인을 생성,
- *   이를 통해서 애플리케이션이 요청을 처리할 때 필터 체인을 거쳐 (인증) 및 (인가)를 수행하게 된다.
- * - 시큐리티 필터 체인은 여러 개의 필터로 구성되면 디스패처 서블릿 앞에 위치하게 된다.
- * - CSRF, 세션 관리, 로그인, 로그아웃, 권한, XSS방지 등을 처리하는 기능들이 활성화 된다.
- */
-@Configuration
-@EnableWebSecurity
-@RequiredArgsConstructor
-public class SecurityConfig {
-
-    private final CustomUserDetailsService customUserDetailsService; // 사용자 정보를 가져오는 역할
-    private final CustomAuthenticationSuccessHandler customAuthenticationSuccessHandler; // 로그인 성공 핸들러
-    private final TokenAuthenticationFilter tokenAuthenticationFilter; // 토큰을 검증하고 인증 객체를 SecurityContext에 저장하는 역할
-    private final TokenProvider tokenProvider;  // 토큰 생성 및 검증
-    private final RefreshTokenCheckFilter refreshTokenCheckFilter; // 추가된 필터
-    private final CustomLogoutSuccessHandler customLogoutSuccessHandler; // 로그아웃 성공 핸들러
-
-
-    /**
-     * Spring Security 필터 체인 구성을 정의하는 빈입니다.
-     * 이 설정은 애플리케이션의 보안 정책을 정의합니다.
-     *
-     * @param http HttpSecurity 객체, 보안 설정을 구성하는 데 사용됩니다.
-     * @return 구성된 SecurityFilterChain 객체
-     * @throws Exception 보안 구성 중 발생할 수 있는 예외
-     */
-    @Bean
-    public SecurityFilterChain filterChain(HttpSecurity http) throws Exception {
-        // 폼 로그인 설정
-        http.formLogin(form -> form
-                .loginPage("/api/auth/login")  // 커스텀 로그인 페이지 URL
-                .loginProcessingUrl("/api/auth/login")  // 로그인 처리 URL
-                .successHandler(customAuthenticationSuccessHandler)  // 로그인 성공 핸들러
-                .failureHandler((request, response, exception) -> {  // 로그인 실패 핸들러
-                    response.setStatus(HttpStatus.UNAUTHORIZED.value());
-                    response.setContentType("application/json");
-                    response.getWriter().write("{\"error\":\"login failure!\"}");
-                })
-                .permitAll()  // 로그인 관련 URL은 모든 사용자에게 접근 허용
-        );
-
-        /*
-         * [수정] 로그아웃 설정
-         * logout() : 스프링의 기본 로그아웃 관련 설정
-         * - /api/auth/logout 을 기본 로그아웃 요청을 처리하는 URL로 하겠다.
-         *   즉 리액트에서 이 요청을 보내면 시큐리티의 기본 로그아웃 처리가 진행된다.
-         */
-        http.logout(logout -> logout
-                .logoutUrl("/api/auth/logout")
-                .logoutSuccessHandler(customLogoutSuccessHandler) // 커스텀 로그아웃 성공 핸들러 사용
-                .permitAll()
-        );
-
-        /*
-         * 정적 자원 및 URL에 대한 접근 제어 설정(인가) 로드맵
-         * authorizeRequests() : 애플리케이션의 접근 제어(Authorization) 정책을 정의
-         * requestMatchers() : 요청에 대한 보안 검사를 설정
-         * permitAll() : 모든 사용자에게 접근을 허용
-         * hasRole() : 특정 권한을 가진 사용자만 접근을 허용
-         * anyRequest() : 모든 요청에 대해 접근을 허용
-         * authenticated() : 인증된 사용자만 접근을 허용
-         * favicon.ico : 파비콘 요청은 인증 없이 접근 가능, 이코드 누락시키면 계속 서버에 요청을 보내서 서버에 부하를 줄 수 있다.
-         */
-        // URL 별 접근 권한 설정
-        http.authorizeHttpRequests(request -> request
-
-                // 공개 접근 가능한 API 엔드포인트
-                .requestMatchers(
-                        "/",
-                        "/api/auth/login",
-                        "/api/auth/logout",
-                        "/api/auth/userInfo",
-                        "/api/auth/login/error",
-                        "/api/members/register",
-                        "/api/members/checkEmail",
-                        "/api/email/send",
-                        "/api/email/verify",
-                        "/members/login",
-                        "/swagger-ui/**",
-                        "/v3/api-docs/**",
-                        "/swagger-ui.html"
-                ).permitAll()
-
-                // WebSocket 관련 요청은 인증 검사 제외
-<<<<<<< HEAD
-                // WebSocket 접속이 정상인지 체크하는 핸드쉐이크 요청인 /ws/info와 WebSocket 연결, /ws/**는 인증 없이 접근할 수 있도록 설정합니다.
-                .requestMatchers("/ws/**").permitAll()
-                .requestMatchers("/topic/**").permitAll()  // ✅ STOMP 메시지 브로커 경로 허용
-                .requestMatchers("/", "/api/auth/login", "/api/auth/logout", "/api/members/register", "/api/members/checkUsername").permitAll() // 로그인 API 허용 [수정]
-                .requestMatchers(HttpMethod.GET, "/api/members/**").permitAll()    // GET 요청은 모든 사용자에게 허용
-
-                // 사용자 관리
-                .requestMatchers("/api/members/**").hasRole("ADMIN")   // ADMIN 역할만 접근 가능
-
-                // 제품 관리
-                .requestMatchers("/api/products/**").hasAnyRole("SUPPLIER", "ADMIN") // SUPPLIER, ADMIN 역할만 접근 가능
-
-                // 구매 요청 관리
-                .requestMatchers("/api/purchase-requests/**").hasAnyRole("BUYER", "ADMIN") // BUYER, ADMIN 역할만 접근 가능
-
-                // 계약 관리
-                .requestMatchers("/api/contracts/**").hasRole("ADMIN") // ADMIN 역할만 접근 가능
-
-                // 송장 관리
-                .requestMatchers("/api/invoices/**").hasAnyRole("SUPPLIER", "ADMIN") // SUPPLIER, ADMIN 역할만 접근 가능
-
-                // 검수 관리
-                .requestMatchers("/api/inspections/**").hasRole("ADMIN") // ADMIN 역할만 접근 가능
-
-                // 지불 관리
-                .requestMatchers("/api/payments/**").hasRole("ADMIN") // ADMIN 역할만 접근 가능
-
-                // 협력업체 등록 관리
-                .requestMatchers("/api/supplier-registrations/**").hasAnyRole("SUPPLIER", "ADMIN") // SUPPLIER, ADMIN 역할만 접근 가능
-
-                // 조직 구조 관리
-                .requestMatchers("/api/departments/**", "/api/positions/**").hasRole("ADMIN") // 관리자만 접근 가능
-
-                // 시스템 설정
-                .requestMatchers("/api/settings/**").hasRole("ADMIN") // 관리자만 접근 가능
-                // [추가] 테스트를 위한 API 접근 허용
-                .requestMatchers(new AntPathRequestMatcher("/api/**", HttpMethod.GET.name())).permitAll()
-                .requestMatchers(new AntPathRequestMatcher("/api/**", HttpMethod.POST.name())).permitAll()
-                .requestMatchers(new AntPathRequestMatcher("/api/**", HttpMethod.PUT.name())).permitAll()
-                .requestMatchers(new AntPathRequestMatcher("/api/**", HttpMethod.DELETE.name())).permitAll()
-                .requestMatchers("/api/auth/userInfo").permitAll() // 사용자 정보 조회 API는 모든 사용자에게 허용
-                .requestMatchers("/admin/**").hasRole("ADMIN")  // 미사용
-                .requestMatchers("/api/members/**").hasAnyRole("USER", "ADMIN") // 사용자 정보 수정 API는 USER, ADMIN만 접근 가능
-
-                // Bidding API 권한 설정
-                .requestMatchers("/api/biddings/**").permitAll()
-                //                .requestMatchers(HttpMethod.GET, "/api/biddings/**").permitAll()
-                //                .requestMatchers(HttpMethod.POST, "/api/biddings/**").hasAnyRole("ADMIN", "BUYER")
-                //                .requestMatchers(HttpMethod.PUT, "/api/biddings/**").hasAnyRole("ADMIN", "BUYER")
-                //                .requestMatchers(HttpMethod.DELETE, "/api/biddings/**").hasAnyRole("ADMIN", "BUYER")
-                
-                .requestMatchers("/swagger-ui/**", "/v3/api-docs/**", "/swagger-ui.html").permitAll()  // 스웨거 Swagger UI는 인증을 거치지 않고 접근 가능
-                .requestMatchers("/api/messages/**").hasAnyRole("USER", "ADMIN") // 사용자의 읽지 않은 메시지 개수 조회 API는 USER, ADMIN만 접근 가능
-=======
-                .requestMatchers("/ws/**", "/topic/**").permitAll()
-
-                // 사용자 관리 (ADMIN 역할만 접근 가능)
-                .requestMatchers("/api/members").hasRole("ADMIN")
-                .requestMatchers("/api/members/{id}").hasRole("ADMIN")
-                .requestMatchers("/api/members/search").hasRole("ADMIN")
-                .requestMatchers("/api/members/deactivate/{id}").hasRole("ADMIN")
-
-                // 품목 관리 (SUPPLIER 및 ADMIN 역할만 접근 가능)
-                .requestMatchers("/api/products/**").hasAnyRole("SUPPLIER", "ADMIN")
-
-                // 구매 요청 관리 (BUYER 및 ADMIN 역할만 접근 가능)
-                .requestMatchers("/api/purchase-requests/**").hasAnyRole("BUYER", "ADMIN")
-                .requestMatchers("/api/approvals/**").hasAnyRole("BUYER", "ADMIN")
-                .requestMatchers("/api/projects/**").hasAnyRole("BUYER", "ADMIN")
-
-                // 계약 관리 (ADMIN 역할만 접근 가능)
-                .requestMatchers("/api/contracts/**").hasRole("ADMIN")
-
-                // 송장 관리 (SUPPLIER 및 ADMIN 역할만 접근 가능)
-                .requestMatchers("/api/invoices/**").hasAnyRole("SUPPLIER", "ADMIN")
-
-                // 검수 관리 (ADMIN 역할만 접근 가능)
-                .requestMatchers("/api/inspections/**").hasRole("ADMIN")
-
-                // 지불 관리 (ADMIN 역할만 접근 가능)
-                .requestMatchers("/api/payments/**").hasRole("ADMIN")
-
-                // 협력업체 등록 관리 (SUPPLIER 및 ADMIN 역할만 접근 가능)
-                .requestMatchers("/api/supplier-registrations/**").hasAnyRole("SUPPLIER", "ADMIN")
-
-                // 조직 구조 관리 (ADMIN 역할만 접근 가능)
-                .requestMatchers("/api/departments/**", "/api/positions/**").hasRole("ADMIN")
-
-                // 시스템 설정 (ADMIN 역할만 접근 가능)
-                .requestMatchers("/api/settings/**").hasRole("ADMIN")
-
-                // 메시지 관련 API (USER 및 ADMIN 역할만 접근 가능)
-                .requestMatchers("/api/messages/**").hasAnyRole("USER", "ADMIN")
-
-                // 정적 리소스는 모두 허용
->>>>>>> 5676ed83
-                .requestMatchers(
-                        "/images/**",
-                        "/static-images/**",
-                        "/css/**",
-                        "/img/**",
-                        "/favicon.ico",
-                        "/error",
-                        "/**/*.css",
-                        "/**/*.js",
-                        "/**/*.png",
-                        "/**/*.jpg",
-                        "/**/*.jpeg",
-                        "/**/*.svg",
-                        "/**/*.html",
-                        "/ping.js"
-                ).permitAll()
-
-                // 그 외 모든 요청은 인증 필요
-                .anyRequest().authenticated()
-        );
-
-        /*
-         * 필터의 순서는 addFilterBefore 메서드를 사용하여 정의
-         * RefreshTokenCheckFilter -> TokenAuthenticationFilter -> UsernamePasswordAuthenticationFilter 순서로 실행
-         * UsernamePasswordAuthenticationFilter가 전체 필터 체인의 기준점
-         * 콘솔 로그에서 Filter 로 검색하면 전체 필터와 순서가 출력됨.
-         */
-        /**
-         * UsernamePasswordAuthenticationFilter 이전에 TokenAuthenticationFilter 추가
-         * - 사용자의 인증이 일어나기 전에 토큰을 검증하고 인증 객체를 SecurityContext에 저장
-         * - 그렇게 저장된 인증 객체는 컨트롤러에서 @AuthenticationPrincipal 어노테이션을 사용하여 사용할 수 있다.
-         * [수정] UsernamePasswordAuthenticationFilter보다 앞에 있어야, 사용자가 제출한 인증 정보가 아닌 토큰을 통한 인증이 우선 처리됩니다.
-         * 토큰 인증이 완료되지 않은 경우 폼 기반 인증을 수행하도록 체인에서 뒤쪽에 위치합니다.
-         */
-        http.addFilterBefore(tokenAuthenticationFilter, UsernamePasswordAuthenticationFilter.class);
-        /**
-         * RefreshTokenCheckFilter 추가, TokenAuthenticationFilter가 액세스 토큰의 유효성을 확인하기 전에
-         * RefreshTokenCheckFilter가 리프레시 토큰의 유효성을 확인하고 액세스 토큰을 발급해야
-         * 리프레시 토큰을 먼저 타면 혹시 액세스 토큰이 완료되어도 리프레시 토큰이 유효하다면 살릴 수가 있다.
-         * 즉, TokenAuthenticationFilter보다 앞에 배치되어야, 토큰 갱신 작업이 먼저 이루어진 후 인증 검사가 실행됩니다.
-         */
-        http.addFilterBefore(refreshTokenCheckFilter, TokenAuthenticationFilter.class);
-
-
-        /**
-         * 인증 실패 시 처리할 핸들러를 설정
-         * - 권한이 없는 페이지에 접근 시 처리할 핸들러를 설정
-         * - 인증 실패 시 401 Unauthorized 에러를 반환
-         */
-        http.exceptionHandling(exception -> exception
-                .authenticationEntryPoint(new CustomAuthenticationEntryPoint())
-        );
-
-        // http.csrf(csrf -> csrf.disable()); // CSRF 보안 설정을 비활성화
-        http.csrf(AbstractHttpConfigurer::disable);  // 프론트 엔드를 리액트로 할경우 CSRF 보안 설정을 비활성화
-        http.cors(cors -> cors.configurationSource(corsConfigurationSource()));   // 이 설정은 출처가 다른 도메인에서 요청을 허용하기 위한 설정, 스프링은 8080포트에서 실행되고, 리액트는 3000포트에서 실행되고 있기 때문에 스프링은 3000 포트에서 오는 요청을 허용하지 않는다. 이를 해결하기 위해 CORS 설정을 추가한다.
-
-        // 지금까지 설정한 내용을 빌드하여 반환, 반환 객체는 SecurityFilterChain 객체
-        return http.build();
-    }
-
-    /**
-     * AuthenticationManager 빈 등록
-     * - AuthenticationManagerBuilder를 사용하여 인증 객체를 생성하고 반환
-     * - 이렇게 생성된 빈은 누구에 의해서 사용되는가? -> TokenAuthenticationFilter
-     * - TokenAuthenticationFilter에서 인증 객체를 SecurityContext에 저장하기 위해 사용
-     * @param http
-     * @return
-     * @throws Exception
-     */
-    @Bean
-    public AuthenticationManager authenticationManager(HttpSecurity http) throws Exception {
-        return http.getSharedObject(AuthenticationManagerBuilder.class)
-                .userDetailsService(customUserDetailsService)
-                .passwordEncoder(passwordEncoder())
-                .and()
-                .build();
-    }
-
-
-    /**
-     * 비밀번호 암호화를 위한 PasswordEncoder 빈 등록
-     * - BCryptPasswordEncoder : BCrypt 해시 함수를 사용하여 비밀번호를 암호화
-     */
-    @Bean
-    public PasswordEncoder passwordEncoder() {
-        return new BCryptPasswordEncoder();
-    }
-
-    /**
-     * CORS 설정을 위한 Bean
-     * 이 설정은 클라이언트의 Cross-Origin 요청을 처리하기 위한 상세한 CORS 정책을 정의합니다.
-     *
-     * @return CorsConfigurationSource 객체
-     */
-    @Bean
-    public CorsConfigurationSource corsConfigurationSource() {
-        CorsConfiguration configuration = new CorsConfiguration();
-        configuration.setAllowedOrigins(Arrays.asList("http://localhost:3000")); // 클라이언트 origin
-        configuration.setAllowedMethods(Arrays.asList("GET", "POST", "PUT", "DELETE", "OPTIONS", "PATCH"));
-        configuration.setAllowedHeaders(Arrays.asList("*"));
-        configuration.setAllowCredentials(true);
-        configuration.setExposedHeaders(Arrays.asList("Authorization")); // Authorization 헤더 노출
-
-        UrlBasedCorsConfigurationSource source = new UrlBasedCorsConfigurationSource();
-        source.registerCorsConfiguration("/**", configuration);
-        return source;
-    }
-}
+package com.orbit.config;
+
+import com.orbit.config.jwt.RefreshTokenCheckFilter;
+import com.orbit.config.jwt.TokenAuthenticationFilter;
+import com.orbit.config.jwt.TokenProvider;
+import com.orbit.security.CustomUserDetailsService;
+import com.orbit.security.handler.CustomAuthenticationEntryPoint;
+import com.orbit.security.handler.CustomAuthenticationSuccessHandler;
+import com.orbit.security.handler.CustomLogoutSuccessHandler;
+import lombok.RequiredArgsConstructor;
+import org.springframework.context.annotation.Bean;
+import org.springframework.context.annotation.Configuration;
+import org.springframework.http.HttpStatus;
+import org.springframework.security.authentication.AuthenticationManager;
+import org.springframework.security.config.annotation.authentication.builders.AuthenticationManagerBuilder;
+import org.springframework.security.config.annotation.web.builders.HttpSecurity;
+import org.springframework.security.config.annotation.web.configuration.EnableWebSecurity;
+import org.springframework.security.config.annotation.web.configurers.AbstractHttpConfigurer;
+import org.springframework.security.crypto.bcrypt.BCryptPasswordEncoder;
+import org.springframework.security.crypto.password.PasswordEncoder;
+import org.springframework.security.web.SecurityFilterChain;
+import org.springframework.security.web.authentication.UsernamePasswordAuthenticationFilter;
+import org.springframework.security.web.util.matcher.AntPathRequestMatcher;
+import org.springframework.web.cors.CorsConfiguration;
+import org.springframework.web.cors.CorsConfigurationSource;
+import org.springframework.web.cors.CorsUtils;
+import org.springframework.web.cors.UrlBasedCorsConfigurationSource;
+
+import java.util.Arrays;
+import java.util.List;
+
+/**
+ * Spring Security 설정 파일
+ * - 인증, 권한 설정
+ * @Configuration :
+ * - 이 클래스가 Spring의 설정 파일임을 명시, 여기에는 하나 이상의 @Bean이 있음.
+ * - Spring 컨테이너가 이 클래스를 읽어들여 Bean으로 등록
+ * @EnableWebSecurity :
+ * - Spring Security 설정을 활성화하며 내부적으로 시큐리티 필터 체인을 생성,
+ *   이를 통해서 애플리케이션이 요청을 처리할 때 필터 체인을 거쳐 (인증) 및 (인가)를 수행하게 된다.
+ * - 시큐리티 필터 체인은 여러 개의 필터로 구성되면 디스패처 서블릿 앞에 위치하게 된다.
+ * - CSRF, 세션 관리, 로그인, 로그아웃, 권한, XSS방지 등을 처리하는 기능들이 활성화 된다.
+ */
+@Configuration
+@EnableWebSecurity
+@RequiredArgsConstructor
+public class SecurityConfig {
+
+    private final CustomUserDetailsService customUserDetailsService; // 사용자 정보를 가져오는 역할
+    private final CustomAuthenticationSuccessHandler customAuthenticationSuccessHandler; // 로그인 성공 핸들러
+    private final TokenAuthenticationFilter tokenAuthenticationFilter; // 토큰을 검증하고 인증 객체를 SecurityContext에 저장하는 역할
+    private final TokenProvider tokenProvider;  // 토큰 생성 및 검증
+    private final RefreshTokenCheckFilter refreshTokenCheckFilter; // 추가된 필터
+    private final CustomLogoutSuccessHandler customLogoutSuccessHandler; // 로그아웃 성공 핸들러
+
+
+    /**
+     * Spring Security 필터 체인 구성을 정의하는 빈입니다.
+     * 이 설정은 애플리케이션의 보안 정책을 정의합니다.
+     *
+     * @param http HttpSecurity 객체, 보안 설정을 구성하는 데 사용됩니다.
+     * @return 구성된 SecurityFilterChain 객체
+     * @throws Exception 보안 구성 중 발생할 수 있는 예외
+     */
+    @Bean
+    public SecurityFilterChain filterChain(HttpSecurity http) throws Exception {
+        // 폼 로그인 설정
+        http.formLogin(form -> form
+                .loginPage("/api/auth/login")  // 커스텀 로그인 페이지 URL
+                .loginProcessingUrl("/api/auth/login")  // 로그인 처리 URL
+                .successHandler(customAuthenticationSuccessHandler)  // 로그인 성공 핸들러
+                .failureHandler((request, response, exception) -> {  // 로그인 실패 핸들러
+                    response.setStatus(HttpStatus.UNAUTHORIZED.value());
+                    response.setContentType("application/json");
+                    response.getWriter().write("{\"error\":\"login failure!\"}");
+                })
+                .permitAll()  // 로그인 관련 URL은 모든 사용자에게 접근 허용
+        );
+
+        /*
+         * [수정] 로그아웃 설정
+         * logout() : 스프링의 기본 로그아웃 관련 설정
+         * - /api/auth/logout 을 기본 로그아웃 요청을 처리하는 URL로 하겠다.
+         *   즉 리액트에서 이 요청을 보내면 시큐리티의 기본 로그아웃 처리가 진행된다.
+         */
+        http.logout(logout -> logout
+                .logoutUrl("/api/auth/logout")
+                .logoutSuccessHandler(customLogoutSuccessHandler) // 커스텀 로그아웃 성공 핸들러 사용
+                .permitAll()
+        );
+
+        /*
+         * 정적 자원 및 URL에 대한 접근 제어 설정(인가) 로드맵
+         * authorizeRequests() : 애플리케이션의 접근 제어(Authorization) 정책을 정의
+         * requestMatchers() : 요청에 대한 보안 검사를 설정
+         * permitAll() : 모든 사용자에게 접근을 허용
+         * hasRole() : 특정 권한을 가진 사용자만 접근을 허용
+         * anyRequest() : 모든 요청에 대해 접근을 허용
+         * authenticated() : 인증된 사용자만 접근을 허용
+         * favicon.ico : 파비콘 요청은 인증 없이 접근 가능, 이코드 누락시키면 계속 서버에 요청을 보내서 서버에 부하를 줄 수 있다.
+         */
+        // URL 별 접근 권한 설정
+        http.authorizeHttpRequests(request -> request
+
+                // 공개 접근 가능한 API 엔드포인트
+                .requestMatchers(
+                        "/",
+                        "/api/auth/login",
+                        "/api/auth/logout",
+                        "/api/auth/userInfo",
+                        "/api/auth/login/error",
+                        "/api/members/register",
+                        "/api/members/checkEmail",
+                        "/api/email/send",
+                        "/api/email/verify",
+                        "/members/login",
+                        "/swagger-ui/**",
+                        "/v3/api-docs/**",
+                        "/swagger-ui.html"
+                ).permitAll()
+
+                // WebSocket 관련 요청은 인증 검사 제외
+                .requestMatchers("/ws/**", "/topic/**").permitAll()
+
+                // 사용자 관리 (ADMIN 역할만 접근 가능)
+                .requestMatchers("/api/members").hasRole("ADMIN")
+                .requestMatchers("/api/members/{id}").hasRole("ADMIN")
+                .requestMatchers("/api/members/search").hasRole("ADMIN")
+                .requestMatchers("/api/members/deactivate/{id}").hasRole("ADMIN")
+
+                // 품목 관리 (SUPPLIER 및 ADMIN 역할만 접근 가능)
+                .requestMatchers("/api/products/**").hasAnyRole("SUPPLIER", "ADMIN")
+
+                // 구매 요청 관리 (BUYER 및 ADMIN 역할만 접근 가능)
+                .requestMatchers("/api/purchase-requests/**").hasAnyRole("BUYER", "ADMIN")
+                .requestMatchers("/api/approvals/**").hasAnyRole("BUYER", "ADMIN")
+                .requestMatchers("/api/projects/**").hasAnyRole("BUYER", "ADMIN")
+
+                // 계약 관리 (ADMIN 역할만 접근 가능)
+                .requestMatchers("/api/contracts/**").hasRole("ADMIN")
+
+                // 송장 관리 (SUPPLIER 및 ADMIN 역할만 접근 가능)
+                .requestMatchers("/api/invoices/**").hasAnyRole("SUPPLIER", "ADMIN")
+
+                // 검수 관리 (ADMIN 역할만 접근 가능)
+                .requestMatchers("/api/inspections/**").hasRole("ADMIN")
+
+                // 지불 관리 (ADMIN 역할만 접근 가능)
+                .requestMatchers("/api/payments/**").hasRole("ADMIN")
+
+                // 협력업체 등록 관리 (SUPPLIER 및 ADMIN 역할만 접근 가능)
+                .requestMatchers("/api/supplier-registrations/**").hasAnyRole("SUPPLIER", "ADMIN")
+
+                // 조직 구조 관리 (ADMIN 역할만 접근 가능)
+                .requestMatchers("/api/departments/**", "/api/positions/**").hasRole("ADMIN")
+
+                // 시스템 설정 (ADMIN 역할만 접근 가능)
+                .requestMatchers("/api/settings/**").hasRole("ADMIN")
+
+                // 메시지 관련 API (USER 및 ADMIN 역할만 접근 가능)
+                .requestMatchers("/api/messages/**").hasAnyRole("USER", "ADMIN")
+
+                // 정적 리소스는 모두 허용
+                .requestMatchers(
+                        "/images/**",
+                        "/static-images/**",
+                        "/css/**",
+                        "/img/**",
+                        "/favicon.ico",
+                        "/error",
+                        "/**/*.css",
+                        "/**/*.js",
+                        "/**/*.png",
+                        "/**/*.jpg",
+                        "/**/*.jpeg",
+                        "/**/*.svg",
+                        "/**/*.html",
+                        "/ping.js"
+                ).permitAll()
+
+                // 그 외 모든 요청은 인증 필요
+                .anyRequest().authenticated()
+        );
+
+        /*
+         * 필터의 순서는 addFilterBefore 메서드를 사용하여 정의
+         * RefreshTokenCheckFilter -> TokenAuthenticationFilter -> UsernamePasswordAuthenticationFilter 순서로 실행
+         * UsernamePasswordAuthenticationFilter가 전체 필터 체인의 기준점
+         * 콘솔 로그에서 Filter 로 검색하면 전체 필터와 순서가 출력됨.
+         */
+        /**
+         * UsernamePasswordAuthenticationFilter 이전에 TokenAuthenticationFilter 추가
+         * - 사용자의 인증이 일어나기 전에 토큰을 검증하고 인증 객체를 SecurityContext에 저장
+         * - 그렇게 저장된 인증 객체는 컨트롤러에서 @AuthenticationPrincipal 어노테이션을 사용하여 사용할 수 있다.
+         * [수정] UsernamePasswordAuthenticationFilter보다 앞에 있어야, 사용자가 제출한 인증 정보가 아닌 토큰을 통한 인증이 우선 처리됩니다.
+         * 토큰 인증이 완료되지 않은 경우 폼 기반 인증을 수행하도록 체인에서 뒤쪽에 위치합니다.
+         */
+        http.addFilterBefore(tokenAuthenticationFilter, UsernamePasswordAuthenticationFilter.class);
+        /**
+         * RefreshTokenCheckFilter 추가, TokenAuthenticationFilter가 액세스 토큰의 유효성을 확인하기 전에
+         * RefreshTokenCheckFilter가 리프레시 토큰의 유효성을 확인하고 액세스 토큰을 발급해야
+         * 리프레시 토큰을 먼저 타면 혹시 액세스 토큰이 완료되어도 리프레시 토큰이 유효하다면 살릴 수가 있다.
+         * 즉, TokenAuthenticationFilter보다 앞에 배치되어야, 토큰 갱신 작업이 먼저 이루어진 후 인증 검사가 실행됩니다.
+         */
+        http.addFilterBefore(refreshTokenCheckFilter, TokenAuthenticationFilter.class);
+
+
+        /**
+         * 인증 실패 시 처리할 핸들러를 설정
+         * - 권한이 없는 페이지에 접근 시 처리할 핸들러를 설정
+         * - 인증 실패 시 401 Unauthorized 에러를 반환
+         */
+        http.exceptionHandling(exception -> exception
+                .authenticationEntryPoint(new CustomAuthenticationEntryPoint())
+        );
+
+        // http.csrf(csrf -> csrf.disable()); // CSRF 보안 설정을 비활성화
+        http.csrf(AbstractHttpConfigurer::disable);  // 프론트 엔드를 리액트로 할경우 CSRF 보안 설정을 비활성화
+        http.cors(cors -> cors.configurationSource(corsConfigurationSource()));   // 이 설정은 출처가 다른 도메인에서 요청을 허용하기 위한 설정, 스프링은 8080포트에서 실행되고, 리액트는 3000포트에서 실행되고 있기 때문에 스프링은 3000 포트에서 오는 요청을 허용하지 않는다. 이를 해결하기 위해 CORS 설정을 추가한다.
+
+        // 지금까지 설정한 내용을 빌드하여 반환, 반환 객체는 SecurityFilterChain 객체
+        return http.build();
+    }
+
+    /**
+     * AuthenticationManager 빈 등록
+     * - AuthenticationManagerBuilder를 사용하여 인증 객체를 생성하고 반환
+     * - 이렇게 생성된 빈은 누구에 의해서 사용되는가? -> TokenAuthenticationFilter
+     * - TokenAuthenticationFilter에서 인증 객체를 SecurityContext에 저장하기 위해 사용
+     * @param http
+     * @return
+     * @throws Exception
+     */
+    @Bean
+    public AuthenticationManager authenticationManager(HttpSecurity http) throws Exception {
+        return http.getSharedObject(AuthenticationManagerBuilder.class)
+                .userDetailsService(customUserDetailsService)
+                .passwordEncoder(passwordEncoder())
+                .and()
+                .build();
+    }
+
+
+    /**
+     * 비밀번호 암호화를 위한 PasswordEncoder 빈 등록
+     * - BCryptPasswordEncoder : BCrypt 해시 함수를 사용하여 비밀번호를 암호화
+     */
+    @Bean
+    public PasswordEncoder passwordEncoder() {
+        return new BCryptPasswordEncoder();
+    }
+
+    /**
+     * CORS 설정을 위한 Bean
+     * 이 설정은 클라이언트의 Cross-Origin 요청을 처리하기 위한 상세한 CORS 정책을 정의합니다.
+     *
+     * @return CorsConfigurationSource 객체
+     */
+    @Bean
+    public CorsConfigurationSource corsConfigurationSource() {
+        CorsConfiguration configuration = new CorsConfiguration();
+        configuration.setAllowedOrigins(Arrays.asList("http://localhost:3000")); // 클라이언트 origin
+        configuration.setAllowedMethods(Arrays.asList("GET", "POST", "PUT", "DELETE", "OPTIONS", "PATCH"));
+        configuration.setAllowedHeaders(Arrays.asList("*"));
+        configuration.setAllowCredentials(true);
+        configuration.setExposedHeaders(Arrays.asList("Authorization")); // Authorization 헤더 노출
+
+        UrlBasedCorsConfigurationSource source = new UrlBasedCorsConfigurationSource();
+        source.registerCorsConfiguration("/**", configuration);
+        return source;
+    }
+}