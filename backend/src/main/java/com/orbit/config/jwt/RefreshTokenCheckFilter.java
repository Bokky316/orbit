package com.orbit.config.jwt;

import com.orbit.entity.RefreshToken;
import com.orbit.service.RedisService;
import com.orbit.service.RefreshTokenService;
import jakarta.servlet.FilterChain;
import jakarta.servlet.ServletException;
import jakarta.servlet.http.Cookie;
import jakarta.servlet.http.HttpServletRequest;
import jakarta.servlet.http.HttpServletResponse;
import lombok.RequiredArgsConstructor;
import lombok.extern.slf4j.Slf4j;
import org.springframework.security.core.authority.SimpleGrantedAuthority;
import org.springframework.stereotype.Component;
import org.springframework.web.filter.OncePerRequestFilter;

import java.io.IOException;
import java.time.Duration;
import java.util.List;

/**
 * 리프레시 토큰 체크 필터
 * - "/refresh" 요청이 들어왔을 때 실행되는 필터
 * - 리프레시 토큰을 사용하여 새로운 액세스 토큰을 발급.
 */
@Component
@RequiredArgsConstructor
@Slf4j
public class RefreshTokenCheckFilter extends OncePerRequestFilter {

    private final RedisService redisService; // Redis에서 권한 정보를 조회하기 위한 서비스
    private final TokenProvider tokenProvider; // JWT 토큰 생성 및 검증을 위한 서비스
    private final RefreshTokenService refreshTokenService; // 리프레시 토큰 관리 서비스

    private static final String REFRESH_TOKEN_COOKIE_NAME = "refToken"; // 리프레시 토큰 쿠키 이름
    private static final String ACCESS_TOKEN_COOKIE_NAME = "accToken"; // 액세스 토큰 쿠키 이름

    @Override
    protected void doFilterInternal(HttpServletRequest request, HttpServletResponse response, FilterChain filterChain)
            throws ServletException, IOException {

        // "/refresh" 요청이 아니면 다음 필터로 이동
        if (!"/refresh".equals(request.getRequestURI())) {
            filterChain.doFilter(request, response);
            return;
        }

        // 1. 쿠키에서 리프레시 토큰 추출
        String refreshToken = extractTokenFromCookies(request.getCookies(), REFRESH_TOKEN_COOKIE_NAME);
        if (refreshToken == null) {
            handleErrorResponse(response, HttpServletResponse.SC_UNAUTHORIZED, "리프레시 토큰이 누락되었습니다.");
            return;
        }

        try {
            // 2. 리프레시 토큰 검증 및 갱신
            RefreshToken dbRefreshToken = refreshTokenService.validateAndRefreshToken(refreshToken);

            // 3. 리프레시 토큰에서 username 추출
<<<<<<< HEAD
            String username = tokenProvider.getUsernameFromToken(dbRefreshToken.getRefreshToken()); // email -> username으로 변경

            // 4. Redis에서 권한 정보 조회
            List<String> roles = redisService.getUserAuthoritiesFromCache(username); // email -> username으로 변경
=======
            String username = tokenProvider.getUsernameFromToken(dbRefreshToken.getRefreshToken());

            // 4. Redis에서 권한 정보 조회
            List<String> roles = redisService.getUserAuthoritiesFromCache(username);
>>>>>>> 5676ed83
            if (roles == null || roles.isEmpty()) {
                handleErrorResponse(response, HttpServletResponse.SC_UNAUTHORIZED, "Redis에서 권한 정보를 찾을 수 없습니다.");
                return;
            }
            log.info("Redis에서 조회한 권한 정보: {}", roles);

            // 5. 새로운 액세스 토큰 생성
            String newAccessToken = tokenProvider.generateToken(
<<<<<<< HEAD
                    username, // email -> username으로 변경
=======
                    username,
                    roles.stream().map(role -> new SimpleGrantedAuthority(role)).toList(),
>>>>>>> 5676ed83
                    Duration.ofMinutes(50) // 새 액세스 토큰 유효 시간
            );
            log.info("새로운 액세스 토큰 발급 완료: {}", newAccessToken);

            // 6. 새 액세스 토큰을 HttpOnly 쿠키로 저장
            response.addCookie(createCookie(ACCESS_TOKEN_COOKIE_NAME, newAccessToken));

            // 7. 리프레시 토큰이 갱신되었으면 새 리프레시 토큰을 쿠키에 저장
            if (!dbRefreshToken.getRefreshToken().equals(refreshToken)) {
                response.addCookie(createCookie(REFRESH_TOKEN_COOKIE_NAME, dbRefreshToken.getRefreshToken()));
                log.info("리프레시 토큰 쿠키 갱신 완료: {}", dbRefreshToken.getRefreshToken());
            }

            // 8. JSON 응답 반환
            response.setContentType("application/json");
            response.setCharacterEncoding("UTF-8");
            response.getWriter().write(String.format(
<<<<<<< HEAD
                    "{\"message\":\"Access token refreshed successfully\",\"status\":\"success\",\"username\":\"%s\"}", // email -> username으로 변경
=======
                    "{\"message\":\"Access token refreshed successfully\",\"status\":\"success\",\"username\":\"%s\"}",
>>>>>>> 5676ed83
                    username
            ));
        } catch (IllegalArgumentException e) {
            handleErrorResponse(response, HttpServletResponse.SC_UNAUTHORIZED, "유효하지 않은 리프레시 토큰입니다: " + e.getMessage());
        } catch (Exception e) {
            handleErrorResponse(response, HttpServletResponse.SC_INTERNAL_SERVER_ERROR, "리프레시 토큰 검증 중 오류 발생: " + e.getMessage());
        }
    }

    /**
     * 쿠키에서 특정 이름의 토큰 추출
     *
     * @param cookies   요청에 포함된 쿠키 배열
     * @param tokenName 추출할 쿠키 이름
     * @return 추출된 쿠키 값 또는 null (쿠키가 없거나 이름이 일치하지 않을 경우)
     */
    private String extractTokenFromCookies(Cookie[] cookies, String tokenName) {
        if (cookies != null) {
            for (Cookie cookie : cookies) {
                if (tokenName.equals(cookie.getName())) {
                    return cookie.getValue();
                }
            }
        }
        return null; // 쿠키가 없거나 이름이 일치하지 않는 경우 null 반환
    }

    /**
     * HttpOnly 쿠키 생성 메서드
     *
     * @param name  쿠키 이름
     * @param value 쿠키 값
     * @return 생성된 HttpOnly 쿠키 객체
     */
    private Cookie createCookie(String name, String value) {
        Cookie cookie = new Cookie(name, value);
        cookie.setHttpOnly(true);
        cookie.setSecure(true); // HTTPS 환경에서만 전송되도록 설정 (개발 환경에서는 false로 설정 가능)
        cookie.setPath("/");
        return cookie;
    }

    /**
     * 에러 응답 처리 메서드
     *
     * @param response HTTP 응답 객체
     * @param status   HTTP 상태 코드 (예: 401 Unauthorized)
     * @param message  에러 메시지 내용
     * @throws IOException 응답 작성 중 발생할 수 있는 예외
     */
    private void handleErrorResponse(HttpServletResponse response, int status, String message) throws IOException {
        response.setStatus(status);
        response.setContentType("application/json");
        response.setCharacterEncoding("UTF-8");
        response.getWriter().write(String.format(
                "{\"error\":\"Unauthorized\",\"message\":\"%s\"}", message
        ));
        log.warn(message); // 로그에 경고 메시지 출력
    }
}
<|MERGE_RESOLUTION|>--- conflicted
+++ resolved
@@ -1,166 +1,151 @@
-package com.orbit.config.jwt;
-
-import com.orbit.entity.RefreshToken;
-import com.orbit.service.RedisService;
-import com.orbit.service.RefreshTokenService;
-import jakarta.servlet.FilterChain;
-import jakarta.servlet.ServletException;
-import jakarta.servlet.http.Cookie;
-import jakarta.servlet.http.HttpServletRequest;
-import jakarta.servlet.http.HttpServletResponse;
-import lombok.RequiredArgsConstructor;
-import lombok.extern.slf4j.Slf4j;
-import org.springframework.security.core.authority.SimpleGrantedAuthority;
-import org.springframework.stereotype.Component;
-import org.springframework.web.filter.OncePerRequestFilter;
-
-import java.io.IOException;
-import java.time.Duration;
-import java.util.List;
-
-/**
- * 리프레시 토큰 체크 필터
- * - "/refresh" 요청이 들어왔을 때 실행되는 필터
- * - 리프레시 토큰을 사용하여 새로운 액세스 토큰을 발급.
- */
-@Component
-@RequiredArgsConstructor
-@Slf4j
-public class RefreshTokenCheckFilter extends OncePerRequestFilter {
-
-    private final RedisService redisService; // Redis에서 권한 정보를 조회하기 위한 서비스
-    private final TokenProvider tokenProvider; // JWT 토큰 생성 및 검증을 위한 서비스
-    private final RefreshTokenService refreshTokenService; // 리프레시 토큰 관리 서비스
-
-    private static final String REFRESH_TOKEN_COOKIE_NAME = "refToken"; // 리프레시 토큰 쿠키 이름
-    private static final String ACCESS_TOKEN_COOKIE_NAME = "accToken"; // 액세스 토큰 쿠키 이름
-
-    @Override
-    protected void doFilterInternal(HttpServletRequest request, HttpServletResponse response, FilterChain filterChain)
-            throws ServletException, IOException {
-
-        // "/refresh" 요청이 아니면 다음 필터로 이동
-        if (!"/refresh".equals(request.getRequestURI())) {
-            filterChain.doFilter(request, response);
-            return;
-        }
-
-        // 1. 쿠키에서 리프레시 토큰 추출
-        String refreshToken = extractTokenFromCookies(request.getCookies(), REFRESH_TOKEN_COOKIE_NAME);
-        if (refreshToken == null) {
-            handleErrorResponse(response, HttpServletResponse.SC_UNAUTHORIZED, "리프레시 토큰이 누락되었습니다.");
-            return;
-        }
-
-        try {
-            // 2. 리프레시 토큰 검증 및 갱신
-            RefreshToken dbRefreshToken = refreshTokenService.validateAndRefreshToken(refreshToken);
-
-            // 3. 리프레시 토큰에서 username 추출
-<<<<<<< HEAD
-            String username = tokenProvider.getUsernameFromToken(dbRefreshToken.getRefreshToken()); // email -> username으로 변경
-
-            // 4. Redis에서 권한 정보 조회
-            List<String> roles = redisService.getUserAuthoritiesFromCache(username); // email -> username으로 변경
-=======
-            String username = tokenProvider.getUsernameFromToken(dbRefreshToken.getRefreshToken());
-
-            // 4. Redis에서 권한 정보 조회
-            List<String> roles = redisService.getUserAuthoritiesFromCache(username);
->>>>>>> 5676ed83
-            if (roles == null || roles.isEmpty()) {
-                handleErrorResponse(response, HttpServletResponse.SC_UNAUTHORIZED, "Redis에서 권한 정보를 찾을 수 없습니다.");
-                return;
-            }
-            log.info("Redis에서 조회한 권한 정보: {}", roles);
-
-            // 5. 새로운 액세스 토큰 생성
-            String newAccessToken = tokenProvider.generateToken(
-<<<<<<< HEAD
-                    username, // email -> username으로 변경
-=======
-                    username,
-                    roles.stream().map(role -> new SimpleGrantedAuthority(role)).toList(),
->>>>>>> 5676ed83
-                    Duration.ofMinutes(50) // 새 액세스 토큰 유효 시간
-            );
-            log.info("새로운 액세스 토큰 발급 완료: {}", newAccessToken);
-
-            // 6. 새 액세스 토큰을 HttpOnly 쿠키로 저장
-            response.addCookie(createCookie(ACCESS_TOKEN_COOKIE_NAME, newAccessToken));
-
-            // 7. 리프레시 토큰이 갱신되었으면 새 리프레시 토큰을 쿠키에 저장
-            if (!dbRefreshToken.getRefreshToken().equals(refreshToken)) {
-                response.addCookie(createCookie(REFRESH_TOKEN_COOKIE_NAME, dbRefreshToken.getRefreshToken()));
-                log.info("리프레시 토큰 쿠키 갱신 완료: {}", dbRefreshToken.getRefreshToken());
-            }
-
-            // 8. JSON 응답 반환
-            response.setContentType("application/json");
-            response.setCharacterEncoding("UTF-8");
-            response.getWriter().write(String.format(
-<<<<<<< HEAD
-                    "{\"message\":\"Access token refreshed successfully\",\"status\":\"success\",\"username\":\"%s\"}", // email -> username으로 변경
-=======
-                    "{\"message\":\"Access token refreshed successfully\",\"status\":\"success\",\"username\":\"%s\"}",
->>>>>>> 5676ed83
-                    username
-            ));
-        } catch (IllegalArgumentException e) {
-            handleErrorResponse(response, HttpServletResponse.SC_UNAUTHORIZED, "유효하지 않은 리프레시 토큰입니다: " + e.getMessage());
-        } catch (Exception e) {
-            handleErrorResponse(response, HttpServletResponse.SC_INTERNAL_SERVER_ERROR, "리프레시 토큰 검증 중 오류 발생: " + e.getMessage());
-        }
-    }
-
-    /**
-     * 쿠키에서 특정 이름의 토큰 추출
-     *
-     * @param cookies   요청에 포함된 쿠키 배열
-     * @param tokenName 추출할 쿠키 이름
-     * @return 추출된 쿠키 값 또는 null (쿠키가 없거나 이름이 일치하지 않을 경우)
-     */
-    private String extractTokenFromCookies(Cookie[] cookies, String tokenName) {
-        if (cookies != null) {
-            for (Cookie cookie : cookies) {
-                if (tokenName.equals(cookie.getName())) {
-                    return cookie.getValue();
-                }
-            }
-        }
-        return null; // 쿠키가 없거나 이름이 일치하지 않는 경우 null 반환
-    }
-
-    /**
-     * HttpOnly 쿠키 생성 메서드
-     *
-     * @param name  쿠키 이름
-     * @param value 쿠키 값
-     * @return 생성된 HttpOnly 쿠키 객체
-     */
-    private Cookie createCookie(String name, String value) {
-        Cookie cookie = new Cookie(name, value);
-        cookie.setHttpOnly(true);
-        cookie.setSecure(true); // HTTPS 환경에서만 전송되도록 설정 (개발 환경에서는 false로 설정 가능)
-        cookie.setPath("/");
-        return cookie;
-    }
-
-    /**
-     * 에러 응답 처리 메서드
-     *
-     * @param response HTTP 응답 객체
-     * @param status   HTTP 상태 코드 (예: 401 Unauthorized)
-     * @param message  에러 메시지 내용
-     * @throws IOException 응답 작성 중 발생할 수 있는 예외
-     */
-    private void handleErrorResponse(HttpServletResponse response, int status, String message) throws IOException {
-        response.setStatus(status);
-        response.setContentType("application/json");
-        response.setCharacterEncoding("UTF-8");
-        response.getWriter().write(String.format(
-                "{\"error\":\"Unauthorized\",\"message\":\"%s\"}", message
-        ));
-        log.warn(message); // 로그에 경고 메시지 출력
-    }
-}
+package com.orbit.config.jwt;
+
+import com.orbit.entity.RefreshToken;
+import com.orbit.service.RedisService;
+import com.orbit.service.RefreshTokenService;
+import jakarta.servlet.FilterChain;
+import jakarta.servlet.ServletException;
+import jakarta.servlet.http.Cookie;
+import jakarta.servlet.http.HttpServletRequest;
+import jakarta.servlet.http.HttpServletResponse;
+import lombok.RequiredArgsConstructor;
+import lombok.extern.slf4j.Slf4j;
+import org.springframework.security.core.authority.SimpleGrantedAuthority;
+import org.springframework.stereotype.Component;
+import org.springframework.web.filter.OncePerRequestFilter;
+
+import java.io.IOException;
+import java.time.Duration;
+import java.util.List;
+
+/**
+ * 리프레시 토큰 체크 필터
+ * - "/refresh" 요청이 들어왔을 때 실행되는 필터
+ * - 리프레시 토큰을 사용하여 새로운 액세스 토큰을 발급.
+ */
+@Component
+@RequiredArgsConstructor
+@Slf4j
+public class RefreshTokenCheckFilter extends OncePerRequestFilter {
+
+    private final RedisService redisService; // Redis에서 권한 정보를 조회하기 위한 서비스
+    private final TokenProvider tokenProvider; // JWT 토큰 생성 및 검증을 위한 서비스
+    private final RefreshTokenService refreshTokenService; // 리프레시 토큰 관리 서비스
+
+    private static final String REFRESH_TOKEN_COOKIE_NAME = "refToken"; // 리프레시 토큰 쿠키 이름
+    private static final String ACCESS_TOKEN_COOKIE_NAME = "accToken"; // 액세스 토큰 쿠키 이름
+
+    @Override
+    protected void doFilterInternal(HttpServletRequest request, HttpServletResponse response, FilterChain filterChain)
+            throws ServletException, IOException {
+
+        // "/refresh" 요청이 아니면 다음 필터로 이동
+        if (!"/refresh".equals(request.getRequestURI())) {
+            filterChain.doFilter(request, response);
+            return;
+        }
+
+        // 1. 쿠키에서 리프레시 토큰 추출
+        String refreshToken = extractTokenFromCookies(request.getCookies(), REFRESH_TOKEN_COOKIE_NAME);
+        if (refreshToken == null) {
+            handleErrorResponse(response, HttpServletResponse.SC_UNAUTHORIZED, "리프레시 토큰이 누락되었습니다.");
+            return;
+        }
+
+        try {
+            // 2. 리프레시 토큰 검증 및 갱신
+            RefreshToken dbRefreshToken = refreshTokenService.validateAndRefreshToken(refreshToken);
+
+            // 3. 리프레시 토큰에서 username 추출
+            String username = tokenProvider.getUsernameFromToken(dbRefreshToken.getRefreshToken());
+
+            // 4. Redis에서 권한 정보 조회
+            List<String> roles = redisService.getUserAuthoritiesFromCache(username);
+            if (roles == null || roles.isEmpty()) {
+                handleErrorResponse(response, HttpServletResponse.SC_UNAUTHORIZED, "Redis에서 권한 정보를 찾을 수 없습니다.");
+                return;
+            }
+            log.info("Redis에서 조회한 권한 정보: {}", roles);
+
+            // 5. 새로운 액세스 토큰 생성
+            String newAccessToken = tokenProvider.generateToken(
+                    username,
+                    roles.stream().map(role -> new SimpleGrantedAuthority(role)).toList(),
+                    Duration.ofMinutes(50) // 새 액세스 토큰 유효 시간
+            );
+            log.info("새로운 액세스 토큰 발급 완료: {}", newAccessToken);
+
+            // 6. 새 액세스 토큰을 HttpOnly 쿠키로 저장
+            response.addCookie(createCookie(ACCESS_TOKEN_COOKIE_NAME, newAccessToken));
+
+            // 7. 리프레시 토큰이 갱신되었으면 새 리프레시 토큰을 쿠키에 저장
+            if (!dbRefreshToken.getRefreshToken().equals(refreshToken)) {
+                response.addCookie(createCookie(REFRESH_TOKEN_COOKIE_NAME, dbRefreshToken.getRefreshToken()));
+                log.info("리프레시 토큰 쿠키 갱신 완료: {}", dbRefreshToken.getRefreshToken());
+            }
+
+            // 8. JSON 응답 반환
+            response.setContentType("application/json");
+            response.setCharacterEncoding("UTF-8");
+            response.getWriter().write(String.format(
+                    "{\"message\":\"Access token refreshed successfully\",\"status\":\"success\",\"username\":\"%s\"}",
+                    username
+            ));
+        } catch (IllegalArgumentException e) {
+            handleErrorResponse(response, HttpServletResponse.SC_UNAUTHORIZED, "유효하지 않은 리프레시 토큰입니다: " + e.getMessage());
+        } catch (Exception e) {
+            handleErrorResponse(response, HttpServletResponse.SC_INTERNAL_SERVER_ERROR, "리프레시 토큰 검증 중 오류 발생: " + e.getMessage());
+        }
+    }
+
+    /**
+     * 쿠키에서 특정 이름의 토큰 추출
+     *
+     * @param cookies   요청에 포함된 쿠키 배열
+     * @param tokenName 추출할 쿠키 이름
+     * @return 추출된 쿠키 값 또는 null (쿠키가 없거나 이름이 일치하지 않을 경우)
+     */
+    private String extractTokenFromCookies(Cookie[] cookies, String tokenName) {
+        if (cookies != null) {
+            for (Cookie cookie : cookies) {
+                if (tokenName.equals(cookie.getName())) {
+                    return cookie.getValue();
+                }
+            }
+        }
+        return null; // 쿠키가 없거나 이름이 일치하지 않는 경우 null 반환
+    }
+
+    /**
+     * HttpOnly 쿠키 생성 메서드
+     *
+     * @param name  쿠키 이름
+     * @param value 쿠키 값
+     * @return 생성된 HttpOnly 쿠키 객체
+     */
+    private Cookie createCookie(String name, String value) {
+        Cookie cookie = new Cookie(name, value);
+        cookie.setHttpOnly(true);
+        cookie.setSecure(true); // HTTPS 환경에서만 전송되도록 설정 (개발 환경에서는 false로 설정 가능)
+        cookie.setPath("/");
+        return cookie;
+    }
+
+    /**
+     * 에러 응답 처리 메서드
+     *
+     * @param response HTTP 응답 객체
+     * @param status   HTTP 상태 코드 (예: 401 Unauthorized)
+     * @param message  에러 메시지 내용
+     * @throws IOException 응답 작성 중 발생할 수 있는 예외
+     */
+    private void handleErrorResponse(HttpServletResponse response, int status, String message) throws IOException {
+        response.setStatus(status);
+        response.setContentType("application/json");
+        response.setCharacterEncoding("UTF-8");
+        response.getWriter().write(String.format(
+                "{\"error\":\"Unauthorized\",\"message\":\"%s\"}", message
+        ));
+        log.warn(message); // 로그에 경고 메시지 출력
+    }
+}